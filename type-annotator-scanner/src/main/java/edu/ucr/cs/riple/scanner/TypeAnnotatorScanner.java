/*
 * MIT License
 *
 * Copyright (c) 2020 Nima Karimipour
 *
 * Permission is hereby granted, free of charge, to any person obtaining a copy
 * of this software and associated documentation files (the "Software"), to deal
 * in the Software without restriction, including without limitation the rights
 * to use, copy, modify, merge, publish, distribute, sublicense, and/or sell
 * copies of the Software, and to permit persons to whom the Software is
 * furnished to do so, subject to the following conditions:
 *
 * The above copyright notice and this permission notice shall be included in
 * all copies or substantial portions of the Software.
 *
 * THE SOFTWARE IS PROVIDED "AS IS", WITHOUT WARRANTY OF ANY KIND, EXPRESS OR
 * IMPLIED, INCLUDING BUT NOT LIMITED TO THE WARRANTIES OF MERCHANTABILITY,
 * FITNESS FOR A PARTICULAR PURPOSE AND NONINFRINGEMENT. IN NO EVENT SHALL THE
 * AUTHORS OR COPYRIGHT HOLDERS BE LIABLE FOR ANY CLAIM, DAMAGES OR OTHER
 * LIABILITY, WHETHER IN AN ACTION OF CONTRACT, TORT OR OTHERWISE, ARISING FROM,
 * OUT OF OR IN CONNECTION WITH THE SOFTWARE OR THE USE OR OTHER DEALINGS IN
 * THE SOFTWARE.
 */

package edu.ucr.cs.riple.scanner;

import static com.google.errorprone.BugPattern.SeverityLevel.SUGGESTION;

import com.google.auto.service.AutoService;
import com.google.errorprone.BugPattern;
import com.google.errorprone.ErrorProneFlags;
import com.google.errorprone.VisitorState;
import com.google.errorprone.bugpatterns.BugChecker;
import com.google.errorprone.matchers.Description;
import com.google.errorprone.util.ASTHelpers;
import com.sun.source.tree.ClassTree;
import com.sun.source.tree.IdentifierTree;
import com.sun.source.tree.MemberSelectTree;
import com.sun.source.tree.MethodInvocationTree;
import com.sun.source.tree.MethodTree;
import com.sun.source.tree.VariableTree;
import com.sun.tools.javac.code.Symbol;
import edu.ucr.cs.riple.scanner.out.ClassInfo;
import edu.ucr.cs.riple.scanner.out.MethodInfo;
import edu.ucr.cs.riple.scanner.out.TrackerNode;
import java.util.ArrayList;
import java.util.List;
import javax.lang.model.element.ElementKind;

@AutoService(BugChecker.class)
@BugPattern(
    name = "TypeAnnotatorScanner",
    altNames = {"TypeBasedStructureSerializer"},
    summary = "Serialized type based call/field graph.",
    tags = BugPattern.StandardTags.STYLE,
    severity = SUGGESTION)
@SuppressWarnings("BugPatternNaming")
public class TypeAnnotatorScanner extends BugChecker
    implements BugChecker.MethodInvocationTreeMatcher,
        BugChecker.MemberSelectTreeMatcher,
        BugChecker.MethodTreeMatcher,
        BugChecker.IdentifierTreeMatcher,
        BugChecker.VariableTreeMatcher,
        BugChecker.ClassTreeMatcher {

  private final ScannerContext context;

  public TypeAnnotatorScanner() {
    this.context = new ScannerContext(new DummyOptionsConfig());
  }

  public TypeAnnotatorScanner(ErrorProneFlags flags) {
    this.context = new ScannerContext(new ErrorProneCLIFlagsConfig(flags));
  }

  @Override
  public Description matchClass(ClassTree classTree, VisitorState visitorState) {
    if (!context.getConfig().classTrackerIsActive()) {
      return Description.NO_MATCH;
    }
    context
        .getConfig()
        .getSerializer()
        .serializeClassInfo(
            new ClassInfo(
                ASTHelpers.getSymbol(classTree), visitorState.getPath().getCompilationUnit()));
    return Description.NO_MATCH;
  }

  @Override
  public Description matchMethodInvocation(MethodInvocationTree tree, VisitorState state) {
    Config config = context.getConfig();
    if (!config.callTrackerIsActive()) {
      return Description.NO_MATCH;
    }
    config
        .getSerializer()
        .serializeCallGraphNode(new TrackerNode(ASTHelpers.getSymbol(tree), state.getPath()));
    return Description.NO_MATCH;
  }

  @Override
  public Description matchMethod(MethodTree tree, VisitorState state) {
    Config config = context.getConfig();
    if (!config.methodTrackerIsActive()) {
      return Description.NO_MATCH;
    }
    Symbol.MethodSymbol methodSymbol = ASTHelpers.getSymbol(tree);
<<<<<<< HEAD
    MethodInfo methodInfo = MethodInfo.findOrCreate(methodSymbol, state, context);
    methodInfo.setURI(state.getPath().getCompilationUnit().getSourceFile().toUri());
=======
    MethodInfo methodInfo = MethodInfo.findOrCreate(methodSymbol, context);
>>>>>>> 1c200ce8
    methodInfo.findParent(state, context);
    methodInfo.setAnnotation(config);
    methodInfo.setURI(state);
    List<Boolean> paramAnnotations = new ArrayList<>();
    for (int i = 0; i < methodSymbol.getParameters().size(); i++) {
      paramAnnotations.add(SymbolUtil.paramHasNullableAnnotation(methodSymbol, i, config));
    }
    methodInfo.setParamAnnotations(paramAnnotations);
    config.getSerializer().serializeMethodInfo(methodInfo);
    return Description.NO_MATCH;
  }

  @Override
  public Description matchVariable(VariableTree tree, VisitorState state) {
    if (!context.getConfig().fieldTrackerIsActive()) {
      return Description.NO_MATCH;
    }
    serializeSymIfField(ASTHelpers.getSymbol(tree.getInitializer()), state);
    return Description.NO_MATCH;
  }

  @Override
  public Description matchIdentifier(IdentifierTree tree, VisitorState state) {
    if (!context.getConfig().fieldTrackerIsActive()) {
      return Description.NO_MATCH;
    }
    serializeSymIfField(ASTHelpers.getSymbol(tree), state);
    return Description.NO_MATCH;
  }

  @Override
  public Description matchMemberSelect(MemberSelectTree tree, VisitorState state) {
    if (!context.getConfig().fieldTrackerIsActive()) {
      return Description.NO_MATCH;
    }
    serializeSymIfField(ASTHelpers.getSymbol(tree), state);
    return Description.NO_MATCH;
  }

  private void serializeSymIfField(Symbol symbol, VisitorState state) {
    if (symbol != null && symbol.getKind() == ElementKind.FIELD) {
      context
          .getConfig()
          .getSerializer()
          .serializeFieldGraphNode(new TrackerNode(symbol, state.getPath()));
    }
  }
}<|MERGE_RESOLUTION|>--- conflicted
+++ resolved
@@ -106,12 +106,8 @@
       return Description.NO_MATCH;
     }
     Symbol.MethodSymbol methodSymbol = ASTHelpers.getSymbol(tree);
-<<<<<<< HEAD
     MethodInfo methodInfo = MethodInfo.findOrCreate(methodSymbol, state, context);
     methodInfo.setURI(state.getPath().getCompilationUnit().getSourceFile().toUri());
-=======
-    MethodInfo methodInfo = MethodInfo.findOrCreate(methodSymbol, context);
->>>>>>> 1c200ce8
     methodInfo.findParent(state, context);
     methodInfo.setAnnotation(config);
     methodInfo.setURI(state);
