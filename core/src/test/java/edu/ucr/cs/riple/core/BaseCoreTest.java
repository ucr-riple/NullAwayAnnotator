/*
 * MIT License
 *
 * Copyright (c) 2020 Nima Karimipour
 *
 * Permission is hereby granted, free of charge, to any person obtaining a copy
 * of this software and associated documentation files (the "Software"), to deal
 * in the Software without restriction, including without limitation the rights
 * to use, copy, modify, merge, publish, distribute, sublicense, and/or sell
 * copies of the Software, and to permit persons to whom the Software is
 * furnished to do so, subject to the following conditions:
 *
 * The above copyright notice and this permission notice shall be included in
 * all copies or substantial portions of the Software.
 *
 * THE SOFTWARE IS PROVIDED "AS IS", WITHOUT WARRANTY OF ANY KIND, EXPRESS OR
 * IMPLIED, INCLUDING BUT NOT LIMITED TO THE WARRANTIES OF MERCHANTABILITY,
 * FITNESS FOR A PARTICULAR PURPOSE AND NONINFRINGEMENT. IN NO EVENT SHALL THE
 * AUTHORS OR COPYRIGHT HOLDERS BE LIABLE FOR ANY CLAIM, DAMAGES OR OTHER
 * LIABILITY, WHETHER IN AN ACTION OF CONTRACT, TORT OR OTHERWISE, ARISING FROM,
 * OUT OF OR IN CONNECTION WITH THE SOFTWARE OR THE USE OR OTHER DEALINGS IN
 * THE SOFTWARE.
 */

package edu.ucr.cs.riple.core;

import edu.ucr.cs.riple.core.tools.CoreTestHelper;
import edu.ucr.cs.riple.core.tools.Utility;
import java.io.IOException;
import java.nio.file.Path;
import java.nio.file.Paths;
import org.apache.commons.io.FileUtils;
import org.junit.Before;
import org.junit.Rule;
import org.junit.rules.TemporaryFolder;
import org.junit.runner.RunWith;
import org.junit.runners.JUnit4;

@RunWith(JUnit4.class)
public abstract class BaseCoreTest {
  @Rule public final TemporaryFolder temporaryFolder = new TemporaryFolder();

  protected final String projectTemplate;
  protected Path projectPath;
  protected Path outDirPath;
  protected CoreTestHelper coreTestHelper;

  public BaseCoreTest(String projectTemplate) {
    this.projectTemplate = projectTemplate;
  }

  @Before
  public void setup() {
    outDirPath = Paths.get(temporaryFolder.getRoot().getAbsolutePath());
    projectPath = outDirPath.resolve(projectTemplate);
    Path templates = Paths.get("templates");
    Path pathToUnitTestDir =
        Utility.getPathOfResource(templates.resolve(projectTemplate).toString());
    try {
      FileUtils.deleteDirectory(projectPath.toFile());
      FileUtils.copyDirectory(pathToUnitTestDir.toFile(), projectPath.toFile());
      ProcessBuilder processBuilder = Utility.createProcessInstance();
      processBuilder.directory(projectPath.toFile());
      processBuilder.command(
          "gradle",
          "wrapper",
          "--gradle-version",
          "6.1",
          "-Pscanner-config-path=default",
          "-Pnullaway-config-path=default");
      int success = processBuilder.start().waitFor();
      if (success != 0) {
<<<<<<< HEAD
        throw new RuntimeException("Unsuccessful creation of gradle wrapper.");
=======
        throw new RuntimeException("Unable to create Gradle Wrapper.");
>>>>>>> 719807ee
      }
    } catch (IOException | InterruptedException e) {
      throw new RuntimeException("Preparation for test failed", e);
    }
    coreTestHelper = new CoreTestHelper(projectPath, outDirPath);
  }
}<|MERGE_RESOLUTION|>--- conflicted
+++ resolved
@@ -70,11 +70,7 @@
           "-Pnullaway-config-path=default");
       int success = processBuilder.start().waitFor();
       if (success != 0) {
-<<<<<<< HEAD
-        throw new RuntimeException("Unsuccessful creation of gradle wrapper.");
-=======
         throw new RuntimeException("Unable to create Gradle Wrapper.");
->>>>>>> 719807ee
       }
     } catch (IOException | InterruptedException e) {
       throw new RuntimeException("Preparation for test failed", e);
