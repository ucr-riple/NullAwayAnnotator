--- conflicted
+++ resolved
@@ -208,19 +208,12 @@
 
   @Test
   public void testAnalysisModeFlags() {
-<<<<<<< HEAD
-    List<CLIFlag> baseFlags = new ArrayList<>(requiredFlagsCli);
-=======
->>>>>>> 742a5648
     Config config;
     // Check mode downstream dependency off.
     config = new Config(makeCommandLineArguments(requiredFlagsCli));
     assertEquals(AnalysisMode.LOCAL, config.mode);
 
-<<<<<<< HEAD
-=======
     List<CLIFlag> baseFlags = new ArrayList<>(requiredFlagsCli);
->>>>>>> 742a5648
     baseFlags.addAll(requiredDownsStreamDependencyFlagsCli);
 
     // Check default mode downstream dependency on.
