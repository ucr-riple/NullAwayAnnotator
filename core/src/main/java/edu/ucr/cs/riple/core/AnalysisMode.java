/*
 * MIT License
 *
 * Copyright (c) 2022 Nima Karimipour
 *
 * Permission is hereby granted, free of charge, to any person obtaining a copy
 * of this software and associated documentation files (the "Software"), to deal
 * in the Software without restriction, including without limitation the rights
 * to use, copy, modify, merge, publish, distribute, sublicense, and/or sell
 * copies of the Software, and to permit persons to whom the Software is
 * furnished to do so, subject to the following conditions:
 *
 * The above copyright notice and this permission notice shall be included in
 * all copies or substantial portions of the Software.
 *
 * THE SOFTWARE IS PROVIDED "AS IS", WITHOUT WARRANTY OF ANY KIND, EXPRESS OR
 * IMPLIED, INCLUDING BUT NOT LIMITED TO THE WARRANTIES OF MERCHANTABILITY,
 * FITNESS FOR A PARTICULAR PURPOSE AND NONINFRINGEMENT. IN NO EVENT SHALL THE
 * AUTHORS OR COPYRIGHT HOLDERS BE LIABLE FOR ANY CLAIM, DAMAGES OR OTHER
 * LIABILITY, WHETHER IN AN ACTION OF CONTRACT, TORT OR OTHERWISE, ARISING FROM,
 * OUT OF OR IN CONNECTION WITH THE SOFTWARE OR THE USE OR OTHER DEALINGS IN
 * THE SOFTWARE.
 */

package edu.ucr.cs.riple.core;

import static edu.ucr.cs.riple.core.Report.Tag.APPROVE;
import static edu.ucr.cs.riple.core.Report.Tag.REJECT;

import com.google.common.base.Preconditions;
import edu.ucr.cs.riple.core.global.GlobalAnalyzer;
import java.util.Collection;

/** Analysis mode in making inference decisions. */
public enum AnalysisMode {
  /**
   * Only effects in target module is considered. Default mode if downstream dependencies analysis
   * is not activated.
   */
  LOCAL {
    @Override
    public void tag(Config config, GlobalAnalyzer analyzer, Collection<Report> reports) {
      reports.forEach(
          report -> {
            if (report.localEffect < 1) {
              report.tag(APPROVE);
            } else {
              report.tag(REJECT);
            }
          });
    }
  },

  /**
   * Guarantees that no error will happen on downstream dependencies in the result of changes in
   * upstream.
   */
  STRICT {
    @Override
    public void tag(Config config, GlobalAnalyzer analyzer, Collection<Report> reports) {
      reports.forEach(
          report -> {
            // Check for destructive methods.
            if (report.containsDestructiveMethod(analyzer)) {
              report.tag(REJECT);
              return;
            }
            // Just a sanity check.
            Preconditions.checkArgument(report.getUpperBoundEffectOnDownstreamDependencies() == 0);
            // Apply if effect is less than 1.
            if (report.localEffect < 1) {
              report.tag(APPROVE);
              return;
            }
            // Discard.
            report.tag(REJECT);
          });
    }
  },

  /**
   * Experimental: Upper bound of number of errors on downstream dependencies will be considered.
   */
  UPPER_BOUND {
    @Override
    public void tag(Config config, GlobalAnalyzer analyzer, Collection<Report> reports) {
      reports.forEach(
          report -> {
            if (report.localEffect + report.getUpperBoundEffectOnDownstreamDependencies() < 1) {
              report.tag(APPROVE);
            } else {
              report.tag(REJECT);
            }
          });
    }
  },

  /**
   * Lower bound of number of errors on downstream dependencies will be considered. Default mode if
   * downstream dependencies analysis is enabled.
   */
  LOWER_BOUND {
    @Override
    public void tag(Config config, GlobalAnalyzer analyzer, Collection<Report> reports) {
      reports.forEach(
          report -> {
            if (report.localEffect + report.getLowerBoundEffectOnDownstreamDependencies() < 1) {
              report.tag(APPROVE);
            } else {
              report.tag(REJECT);
            }
          });
    }
  };

  /**
   * Tags reports based on the analysis mode.
   *
   * @param config Annotator config.
   * @param analyzer Downstream dependency instance.
   * @param reports Reports to be processed.
   */
  public abstract void tag(Config config, GlobalAnalyzer analyzer, Collection<Report> reports);

  /**
   * Parses the received option and returns the corresponding {@link AnalysisMode}. Can only be one
   * of [default|upper_bound|lower_bound|strict] values.
   *
   * @param downStreamDependenciesAnalysisActivated if true, downstream dependency analysis is
   *     activated.
   * @param mode passed mode.
   * @return the corresponding {@link AnalysisMode}.
   */
  public static AnalysisMode parseMode(
      boolean downStreamDependenciesAnalysisActivated, String mode) {
    if (!downStreamDependenciesAnalysisActivated) {
      return LOCAL;
    }
<<<<<<< HEAD
    if (mode == null) {
      return LOWER_BOUND;
    }
=======
>>>>>>> d016a307
    mode = mode.toLowerCase();
    if (mode.equals("lower_bound") || mode.equals("default")) {
      return LOWER_BOUND;
    }
    if (mode.equals("upper_bound")) {
      return UPPER_BOUND;
    }
    if (mode.equals("strict")) {
      return STRICT;
    }
    throw new IllegalArgumentException(
        "Unrecognized mode request: "
            + mode
            + " .Can only be [default|upper_bound|lower_bound|strict].");
  }
}<|MERGE_RESOLUTION|>--- conflicted
+++ resolved
@@ -136,12 +136,6 @@
     if (!downStreamDependenciesAnalysisActivated) {
       return LOCAL;
     }
-<<<<<<< HEAD
-    if (mode == null) {
-      return LOWER_BOUND;
-    }
-=======
->>>>>>> d016a307
     mode = mode.toLowerCase();
     if (mode.equals("lower_bound") || mode.equals("default")) {
       return LOWER_BOUND;
