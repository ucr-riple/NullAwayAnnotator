/*
 * MIT License
 *
 * Copyright (c) 2022 Nima Karimipour
 *
 * Permission is hereby granted, free of charge, to any person obtaining a copy
 * of this software and associated documentation files (the "Software"), to deal
 * in the Software without restriction, including without limitation the rights
 * to use, copy, modify, merge, publish, distribute, sublicense, and/or sell
 * copies of the Software, and to permit persons to whom the Software is
 * furnished to do so, subject to the following conditions:
 *
 * The above copyright notice and this permission notice shall be included in
 * all copies or substantial portions of the Software.
 *
 * THE SOFTWARE IS PROVIDED "AS IS", WITHOUT WARRANTY OF ANY KIND, EXPRESS OR
 * IMPLIED, INCLUDING BUT NOT LIMITED TO THE WARRANTIES OF MERCHANTABILITY,
 * FITNESS FOR A PARTICULAR PURPOSE AND NONINFRINGEMENT. IN NO EVENT SHALL THE
 * AUTHORS OR COPYRIGHT HOLDERS BE LIABLE FOR ANY CLAIM, DAMAGES OR OTHER
 * LIABILITY, WHETHER IN AN ACTION OF CONTRACT, TORT OR OTHERWISE, ARISING FROM,
 * OUT OF OR IN CONNECTION WITH THE SOFTWARE OR THE USE OR OTHER DEALINGS IN
 * THE SOFTWARE.
 */

package edu.ucr.cs.riple.core.global;

import com.google.common.collect.ImmutableMultimap;
import com.google.common.collect.ImmutableSet;
import com.google.common.collect.Multimaps;
import edu.ucr.cs.riple.core.Config;
import edu.ucr.cs.riple.core.ModuleInfo;
import edu.ucr.cs.riple.core.Report;
import edu.ucr.cs.riple.core.explorers.suppliers.DownstreamDependencySupplier;
import edu.ucr.cs.riple.core.metadata.index.Error;
import edu.ucr.cs.riple.core.metadata.index.Fix;
import edu.ucr.cs.riple.core.metadata.method.MethodDeclarationTree;
import edu.ucr.cs.riple.core.metadata.method.MethodNode;
import edu.ucr.cs.riple.core.metadata.trackers.MethodRegionTracker;
import edu.ucr.cs.riple.core.util.Utility;
import edu.ucr.cs.riple.injector.changes.AddAnnotation;
import edu.ucr.cs.riple.injector.location.Location;
import edu.ucr.cs.riple.injector.location.OnMethod;
import edu.ucr.cs.riple.injector.location.OnParameter;
import java.util.Collections;
import java.util.List;
import java.util.Optional;
import java.util.OptionalInt;
import java.util.Set;
import java.util.stream.Collectors;
import java.util.stream.Stream;
import javax.annotation.Nullable;

/** Implementation for {@link GlobalAnalyzer} interface. */
public class GlobalAnalyzerImpl implements GlobalAnalyzer {

  /** Set of downstream dependencies. */
  private final ImmutableSet<ModuleInfo> downstreamModules;
  /** Public APIs in the target modules that have a non-primitive return value. */
  private final ImmutableMultimap<Integer, MethodImpact> methods;
  /** Annotator Config. */
  private final Config config;
  /** Method declaration tree instance. */
  private final MethodDeclarationTree tree;

  public GlobalAnalyzerImpl(Config config, MethodDeclarationTree tree) {
    this.config = config;
    this.downstreamModules = config.downstreamInfo;
    this.tree = tree;
    this.methods =
        Multimaps.index(
            tree.getPublicMethodsWithNonPrimitivesReturn().stream()
                .map(MethodImpact::new)
                .collect(ImmutableSet.toImmutableSet()),
            MethodImpact::hashCode);
  }

  @Override
  public void analyzeDownstreamDependencies() {
    System.out.println("Analyzing downstream dependencies...");
    Utility.setScannerCheckerActivation(downstreamModules, true);
    Utility.buildDownstreamDependencies(config);
    Utility.setScannerCheckerActivation(downstreamModules, false);
    // Collect callers of public APIs in module.
    MethodRegionTracker tracker = new MethodRegionTracker(config.downstreamInfo, tree);
    // Generate fixes corresponding methods.
    ImmutableSet<Fix> fixes =
        methods.values().stream()
            .filter(
                input ->
                    !tracker
                        .getCallersOfMethod(input.node.location.clazz, input.node.location.method)
                        .isEmpty()) // skip methods that are not called anywhere.
            .map(
                methodImpact ->
                    new Fix(
                        new AddAnnotation(
                            new OnMethod(
                                "null",
                                methodImpact.node.location.clazz,
                                methodImpact.node.location.method),
                            config.nullableAnnot),
                        "null",
                        "null",
                        "null",
                        false))
            .collect(ImmutableSet.toImmutableSet());
    DownstreamImpactExplorer analyzer =
        new DownstreamImpactExplorer(
            fixes, new DownstreamDependencySupplier(config, tree), tracker);
    ImmutableSet<Report> reports = analyzer.explore();
    // Update method status based on the results.
    methods
        .values()
        .forEach(
            method -> {
              MethodNode node = method.node;
              Set<OnParameter> impactedParameters = analyzer.getImpactedParameters(node.location);
              reports.stream()
                  .filter(input -> input.root.toMethod().equals(node.location))
                  .findAny()
                  .ifPresent(report -> method.setStatus(report, impactedParameters));
            });
    System.out.println("Analyzing downstream dependencies completed!");
  }

  /**
   * Retrieves the corresponding {@link MethodImpact} to a fix.
   *
   * @param fix Target fix.
   * @return Corresponding {@link MethodImpact}, null if not located.
   */
  @Nullable
  private MethodImpact fetchMethodImpactForFix(Fix fix) {
    if (!fix.isOnMethod()) {
      return null;
    }
    OnMethod onMethod = fix.toMethod();
    int predictedHash = MethodImpact.hash(onMethod.method, onMethod.clazz);
    Optional<MethodImpact> optional =
        this.methods.get(predictedHash).stream()
            .filter(m -> m.node.location.equals(onMethod))
            .findAny();
    return optional.orElse(null);
  }

  /**
   * Returns the effect of applying a fix on the target on downstream dependencies.
   *
   * @param fix Fix targeting an element in target.
   * @param fixesLocation Location in target that will be annotated as {@code @Nullable}.
   * @return Effect on downstream dependencies.
   */
  private int effectOnDownstreamDependencies(Fix fix, Set<Location> fixesLocation) {
    MethodImpact methodImpact = fetchMethodImpactForFix(fix);
    if (methodImpact == null) {
      return 0;
    }
    int individualEffect = methodImpact.getEffect();
    // Some triggered errors might be resolved due to fixes in the tree, and we should not double
    // count them.
    List<Error> triggeredErrors = methodImpact.getTriggeredErrors();
    long resolvedErrors =
        triggeredErrors.stream()
            .filter(error -> fixesLocation.contains(error.nonnullTarget))
            .count();
    return individualEffect - (int) resolvedErrors;
  }

  @Override
  public int computeLowerBoundOfNumberOfErrors(Set<Fix> tree) {
    Set<Location> fixLocations = tree.stream().map(Fix::toLocation).collect(Collectors.toSet());
    OptionalInt lowerBoundEffectOfChainOptional =
        tree.stream().mapToInt(fix -> effectOnDownstreamDependencies(fix, fixLocations)).max();
    if (lowerBoundEffectOfChainOptional.isEmpty()) {
      return 0;
    }
    return lowerBoundEffectOfChainOptional.getAsInt();
  }

  @Override
  public int computeUpperBoundOfNumberOfErrors(Set<Fix> tree) {
    Set<Location> fixesLocation = tree.stream().map(Fix::toLocation).collect(Collectors.toSet());
    return tree.stream().mapToInt(fix -> effectOnDownstreamDependencies(fix, fixesLocation)).sum();
  }

  @Override
  public ImmutableSet<OnParameter> getImpactedParameters(Set<Fix> fixTree) {
    return fixTree.stream()
        .filter(Fix::isOnMethod)
        .flatMap(
            fix -> {
              MethodImpact impact = fetchMethodImpactForFix(fix);
              return impact == null ? Stream.of() : impact.getImpactedParameters().stream();
            })
        .collect(ImmutableSet.toImmutableSet());
  }

  @Override
  public List<Error> getTriggeredErrors(Fix fix) {
    // We currently only store impact of methods on downstream dependencies.
    if (!fix.isOnMethod()) {
      return Collections.emptyList();
    }
    MethodImpact impact = fetchMethodImpactForFix(fix);
    if (impact == null) {
      return Collections.emptyList();
    }
    return impact.getTriggeredErrors();
  }

  @Override
  public void updateImpactsAfterInjection(Set<Fix> fixes) {
    this.methods.values().forEach(methodImpact -> methodImpact.updateStatus(fixes));
  }

  @Override
<<<<<<< HEAD
  public boolean isFixForcingDownstreamChanges(Fix fix) {
=======
  public boolean isNotFixableOnTarget(Fix fix) {
    // For unresolvable errors, nonnullTarget is initialized with location instance which all fields
    // are initialized to "null" string value. declaredInModule method in methodDeclarationTree
    // will return false for these locations. Hence, both the existence of fix and fix targeting an
    // element in target module is covered.
>>>>>>> d016a307
    return getTriggeredErrors(fix).stream()
        .anyMatch(error -> !tree.declaredInModule(error.nonnullTarget));
  }
}<|MERGE_RESOLUTION|>--- conflicted
+++ resolved
@@ -214,15 +214,11 @@
   }
 
   @Override
-<<<<<<< HEAD
-  public boolean isFixForcingDownstreamChanges(Fix fix) {
-=======
   public boolean isNotFixableOnTarget(Fix fix) {
     // For unresolvable errors, nonnullTarget is initialized with location instance which all fields
     // are initialized to "null" string value. declaredInModule method in methodDeclarationTree
     // will return false for these locations. Hence, both the existence of fix and fix targeting an
     // element in target module is covered.
->>>>>>> d016a307
     return getTriggeredErrors(fix).stream()
         .anyMatch(error -> !tree.declaredInModule(error.nonnullTarget));
   }
