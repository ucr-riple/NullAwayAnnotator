/*
 * MIT License
 *
 * Copyright (c) 2020 Nima Karimipour
 *
 * Permission is hereby granted, free of charge, to any person obtaining a copy
 * of this software and associated documentation files (the "Software"), to deal
 * in the Software without restriction, including without limitation the rights
 * to use, copy, modify, merge, publish, distribute, sublicense, and/or sell
 * copies of the Software, and to permit persons to whom the Software is
 * furnished to do so, subject to the following conditions:
 *
 * The above copyright notice and this permission notice shall be included in
 * all copies or substantial portions of the Software.
 *
 * THE SOFTWARE IS PROVIDED "AS IS", WITHOUT WARRANTY OF ANY KIND, EXPRESS OR
 * IMPLIED, INCLUDING BUT NOT LIMITED TO THE WARRANTIES OF MERCHANTABILITY,
 * FITNESS FOR A PARTICULAR PURPOSE AND NONINFRINGEMENT. IN NO EVENT SHALL THE
 * AUTHORS OR COPYRIGHT HOLDERS BE LIABLE FOR ANY CLAIM, DAMAGES OR OTHER
 * LIABILITY, WHETHER IN AN ACTION OF CONTRACT, TORT OR OTHERWISE, ARISING FROM,
 * OUT OF OR IN CONNECTION WITH THE SOFTWARE OR THE USE OR OTHER DEALINGS IN
 * THE SOFTWARE.
 */

package edu.ucr.cs.riple.core.metadata.method;

import edu.ucr.cs.riple.core.metadata.AbstractRelation;
import edu.ucr.cs.riple.core.util.Utility;
import java.nio.file.Path;
import java.util.ArrayList;
import java.util.Collections;
import java.util.HashMap;
import java.util.HashSet;
import java.util.List;
import java.util.Set;

public class MethodInheritanceTree extends AbstractRelation<MethodNode> {

  HashMap<Integer, MethodNode> nodes;
  private static int maxsize = 0;

  public MethodInheritanceTree(Path path) {
    super(path);
    final MethodNode top =
        new MethodNode(
            -1,
            "null",
            "null",
            Collections.emptyList(),
            new boolean[] {},
            -1,
            false,
            new String[] {},
            "null");
    nodes.put(-1, top);
  }

  @Override
  protected void setup() {
    super.setup();
    nodes = new HashMap<>();
  }

  @Override
  protected MethodNode addNodeByLine(String[] values) {
    Integer id = Integer.parseInt(values[0]);
    MethodNode node;
    if (nodes.containsKey(id)) {
      node = nodes.get(id);
    } else {
      node = new MethodNode();
      nodes.put(id, node);
    }
    Integer parentId = Integer.parseInt(values[3]);
    int size = Integer.parseInt(values[4]);
    if (size > maxsize) {
      maxsize = size;
    }
    node.fillInformation(
        id,
        values[1],
        values[2],
        parentId,
        size,
        Utility.convertStringToBooleanArray(values[5]),
        Boolean.getBoolean(values[6]),
<<<<<<< HEAD
        values[7]);
=======
        Utility.convertStringToStringArray(values[7]),
        values[8]);
>>>>>>> 0ae9253b
    if (parentId != -1) {
      MethodNode parent = nodes.get(parentId);
      if (parent == null) {
        parent = new MethodNode();
        nodes.put(parentId, parent);
      }
      parent.addChild(id);
    }
    return node;
  }

  public MethodNode getClosestSuperMethod(String method, String clazz) {
    MethodNode node = findNode(method, clazz);
    if (node == null) {
      return null;
    }
    return nodes.get(node.parent);
  }

  public List<MethodNode> getSuperMethods(String method, String clazz, boolean deep) {
    List<MethodNode> ans = new ArrayList<>();
    MethodNode node = findNode(method, clazz);
    if (node == null) {
      return ans;
    }
    while (node != null) {
      MethodNode parent = nodes.get(node.parent);
      if (parent != null && parent.method != null && !parent.method.equals("null")) {
        ans.add(parent);
        if (!deep) {
          break;
        }
      }
      node = parent;
    }
    return ans;
  }

  public List<MethodNode> getSubMethods(String method, String clazz, boolean deep) {
    List<MethodNode> ans = new ArrayList<>();
    MethodNode node = findNode(method, clazz);
    if (node == null) {
      return ans;
    }
    if (node.children == null) {
      return ans;
    }
    Set<Integer> workList = new HashSet<>(node.children);
    while (!workList.isEmpty()) {
      Set<Integer> tmp = new HashSet<>();
      for (Integer id : workList) {
        MethodNode selected = nodes.get(id);
        if (!ans.contains(selected)) {
          ans.add(selected);
          if (selected.children != null) {
            tmp.addAll(selected.children);
          }
        }
      }
      if (!deep) {
        break;
      }
      workList.clear();
      workList.addAll(tmp);
    }
    return ans;
  }

  public static int maxParamSize() {
    return maxsize;
  }

  public MethodNode findNode(String method, String clazz) {
    return findNode(
        candidate -> candidate.clazz.equals(clazz) && candidate.method.equals(method),
        method,
        clazz);
  }
}<|MERGE_RESOLUTION|>--- conflicted
+++ resolved
@@ -84,12 +84,8 @@
         size,
         Utility.convertStringToBooleanArray(values[5]),
         Boolean.getBoolean(values[6]),
-<<<<<<< HEAD
-        values[7]);
-=======
         Utility.convertStringToStringArray(values[7]),
         values[8]);
->>>>>>> 0ae9253b
     if (parentId != -1) {
       MethodNode parent = nodes.get(parentId);
       if (parent == null) {
