--- conflicted
+++ resolved
@@ -99,53 +99,6 @@
   }
 
   /**
-<<<<<<< HEAD
-   * Fills the given JSON object with the information of this location.
-   *
-   * @param res The JSON object to be filled.
-   */
-  protected abstract void fillJsonInformation(JSONObject res);
-
-  @SuppressWarnings("unchecked")
-  public JSONObject getJson() {
-    JSONObject res = new JSONObject();
-    res.put(KEYS.CLASS, clazz);
-    res.put(KEYS.KIND, type.toString());
-    res.put(KEYS.PATH, path);
-    fillJsonInformation(res);
-    return res;
-=======
-   * Applies the change to the element in this location.
-   *
-   * @param members The list of members of the enclosing class of the target element.
-   * @param change The change to be applied on the target element.
-   * @return The modification that should be applied on the source file.
-   */
-  @Nullable
-  protected abstract Modification applyToMember(
-      NodeList<BodyDeclaration<?>> members, Change change);
-
-  /**
-   * Applies the change to the target element on the given compilation unit tree.
-   *
-   * @param tree CompilationUnit Tree to locate the target element.
-   * @param change Change to be applied on the target element.
-   * @return The modification that should be applied on the source file.
-   */
-  @Nullable
-  public Modification apply(CompilationUnit tree, Change change) {
-    NodeList<BodyDeclaration<?>> clazz;
-    try {
-      clazz = Helper.getTypeDeclarationMembersByFlatName(tree, this.clazz);
-    } catch (TargetClassNotFound notFound) {
-      System.err.println(notFound.getMessage());
-      return null;
-    }
-    return applyToMember(clazz, change);
->>>>>>> 4e6d8f54
-  }
-
-  /**
    * If this location is of kind {@link LocationKind#METHOD}, calls the consumer on the location.
    *
    * @param consumer The consumer to be called.
