/*
 * MIT License
 *
 * Copyright (c) 2023 Nima Karimipour
 *
 * Permission is hereby granted, free of charge, to any person obtaining a copy
 * of this software and associated documentation files (the "Software"), to deal
 * in the Software without restriction, including without limitation the rights
 * to use, copy, modify, merge, publish, distribute, sublicense, and/or sell
 * copies of the Software, and to permit persons to whom the Software is
 * furnished to do so, subject to the following conditions:
 *
 * The above copyright notice and this permission notice shall be included in
 * all copies or substantial portions of the Software.
 *
 * THE SOFTWARE IS PROVIDED "AS IS", WITHOUT WARRANTY OF ANY KIND, EXPRESS OR
 * IMPLIED, INCLUDING BUT NOT LIMITED TO THE WARRANTIES OF MERCHANTABILITY,
 * FITNESS FOR A PARTICULAR PURPOSE AND NONINFRINGEMENT. IN NO EVENT SHALL THE
 * AUTHORS OR COPYRIGHT HOLDERS BE LIABLE FOR ANY CLAIM, DAMAGES OR OTHER
 * LIABILITY, WHETHER IN AN ACTION OF CONTRACT, TORT OR OTHERWISE, ARISING FROM,
 * OUT OF OR IN CONNECTION WITH THE SOFTWARE OR THE USE OR OTHER DEALINGS IN
 * THE SOFTWARE.
 */

package edu.ucr.cs.riple.injector.location;

import edu.ucr.cs.riple.injector.Helper;
import java.nio.file.Path;
import java.util.regex.Pattern;
<<<<<<< HEAD
import javax.annotation.Nullable;
=======
>>>>>>> 10102ff9

/** Represents a location for class element. This location is used to apply changes to a class. */
public class OnClass extends Location {

  /**
   * Pattern to detect if a class flat name is for an anonymous class. Anonymous classes flat names
   * ends with a $ and one or more digits.
   */
  public static final Pattern anonymousClassPattern = Pattern.compile(".*\\$\\d+$");

  public OnClass(Path path, String clazz) {
    super(LocationKind.CLASS, path, clazz);
  }

  public OnClass(String path, String clazz) {
    this(Helper.deserializePath(path), clazz);
  }

  /**
   * Checks if flat name is for an anonymous class.
   *
   * @return true, if flat name is for an anonymous class.
   */
  public static boolean isAnonymousClassFlatName(String flatName) {
    return anonymousClassPattern.matcher(flatName).matches();
  }

  @Override
  public <R, P> R accept(LocationVisitor<R, P> v, P p) {
    return v.visitClass(this, p);
  }

  @Override
  public String toString() {
    return "OnClass{" + "type=" + type + ", clazz='" + clazz + '\'' + ", path=" + path + '}';
  }
}<|MERGE_RESOLUTION|>--- conflicted
+++ resolved
@@ -27,10 +27,6 @@
 import edu.ucr.cs.riple.injector.Helper;
 import java.nio.file.Path;
 import java.util.regex.Pattern;
-<<<<<<< HEAD
-import javax.annotation.Nullable;
-=======
->>>>>>> 10102ff9
 
 /** Represents a location for class element. This location is used to apply changes to a class. */
 public class OnClass extends Location {
