--- conflicted
+++ resolved
@@ -39,40 +39,9 @@
   public void visit(List<String> lines, FileOffsetStore offsetStore) {
     String toInsert;
     String line = lines.get(startPosition.line);
-<<<<<<< HEAD
-    switch (kind) {
-      case METHOD:
-      case FIELD:
-        // need to compute padding manually, cannot use position.column as tab and space
-        // both reserve one column.
-        StringBuilder padding = new StringBuilder();
-        int head = 0;
-        while (head < line.length() && Character.isWhitespace(line.charAt(head))) {
-          padding.append(line.charAt(head));
-          head += 1;
-        }
-        toInsert = padding + this.content;
-        offsetStore.updateOffsetWithNewLineAddition(startPosition.line, toInsert.length());
-        lines.add(startPosition.line, toInsert);
-        break;
-      case PARAMETER:
-        toInsert = this.content + " ";
-        offsetStore.updateOffsetWithAddition(
-            startPosition.line, startPosition.column, toInsert.length());
-        lines.set(
-            startPosition.line,
-            line.substring(0, startPosition.column)
-                + toInsert
-                + line.substring(startPosition.column));
-        break;
-      default:
-        throw new IllegalArgumentException("Modification on kind: " + kind + " is not supported");
-    }
-=======
     toInsert = this.content + " ";
     lines.set(
         startPosition.line,
         line.substring(0, startPosition.column) + toInsert + line.substring(startPosition.column));
->>>>>>> 81bb7d07
   }
 }