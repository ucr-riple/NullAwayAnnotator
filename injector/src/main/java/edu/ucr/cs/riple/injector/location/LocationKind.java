--- conflicted
+++ resolved
@@ -56,16 +56,12 @@
     if (kind.equalsIgnoreCase("class")) {
       return CLASS;
     }
-<<<<<<< HEAD
-    if (type.equalsIgnoreCase("poly_method")) {
+    if (kind.equalsIgnoreCase("poly_method")) {
       return POLY_METHOD;
     }
-    if (type.equalsIgnoreCase("class_declaration")) {
+    if (kind.equalsIgnoreCase("class_declaration")) {
       return CLASS_DECL;
     }
-    throw new UnsupportedOperationException("Cannot detect type: " + type);
-=======
     throw new UnsupportedOperationException("Cannot detect kind: " + kind);
->>>>>>> 04a81c7f
   }
 }