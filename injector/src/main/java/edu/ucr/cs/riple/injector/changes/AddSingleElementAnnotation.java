--- conflicted
+++ resolved
@@ -173,13 +173,9 @@
     if (!(o instanceof AddSingleElementAnnotation)) {
       return false;
     }
-<<<<<<< HEAD
-    if (!super.equals(o)) return false;
-=======
     if (!super.equals(o)) {
       return false;
     }
->>>>>>> 7999b561
     AddSingleElementAnnotation that = (AddSingleElementAnnotation) o;
     return repeatable == that.repeatable && Objects.equals(argument, that.argument);
   }
