--- conflicted
+++ resolved
@@ -42,24 +42,16 @@
   public final String method;
   public final SignatureMatcher matcher;
 
-<<<<<<< HEAD
   public OnMethod(Path path, String clazz, String method) {
-=======
-  public OnMethod(String path, String clazz, String method) {
->>>>>>> 2be5a1a3
     super(LocationType.METHOD, path, clazz);
     this.method = method;
     this.matcher = new SignatureMatcher(method);
   }
 
-<<<<<<< HEAD
-  @Override
-  public Location duplicate() {
-    return new OnMethod(path, clazz, method);
+  public OnMethod(String path, String clazz, String method) {
+    this(Helper.extractPath(path), clazz, method);
   }
 
-=======
->>>>>>> 2be5a1a3
   @SuppressWarnings("unchecked")
   @Override
   protected void fillJsonInformation(JSONObject res) {
