/*
 * MIT License
 *
 * Copyright (c) 2020 Nima Karimipour
 *
 * Permission is hereby granted, free of charge, to any person obtaining a copy
 * of this software and associated documentation files (the "Software"), to deal
 * in the Software without restriction, including without limitation the rights
 * to use, copy, modify, merge, publish, distribute, sublicense, and/or sell
 * copies of the Software, and to permit persons to whom the Software is
 * furnished to do so, subject to the following conditions:
 *
 * The above copyright notice and this permission notice shall be included in
 * all copies or substantial portions of the Software.
 *
 * THE SOFTWARE IS PROVIDED "AS IS", WITHOUT WARRANTY OF ANY KIND, EXPRESS OR
 * IMPLIED, INCLUDING BUT NOT LIMITED TO THE WARRANTIES OF MERCHANTABILITY,
 * FITNESS FOR A PARTICULAR PURPOSE AND NONINFRINGEMENT. IN NO EVENT SHALL THE
 * AUTHORS OR COPYRIGHT HOLDERS BE LIABLE FOR ANY CLAIM, DAMAGES OR OTHER
 * LIABILITY, WHETHER IN AN ACTION OF CONTRACT, TORT OR OTHERWISE, ARISING FROM,
 * OUT OF OR IN CONNECTION WITH THE SOFTWARE OR THE USE OR OTHER DEALINGS IN
 * THE SOFTWARE.
 */

package edu.ucr.cs.riple.injector.tools;

import static org.junit.Assert.fail;

import edu.ucr.cs.riple.injector.Injector;
<<<<<<< HEAD
import edu.ucr.cs.riple.injector.Location;
import edu.ucr.cs.riple.injector.Report;
=======
>>>>>>> ff6c50c2
import edu.ucr.cs.riple.injector.WorkListBuilder;
import java.io.BufferedReader;
import java.io.FileNotFoundException;
import java.io.FileReader;
import java.io.IOException;
import java.io.Writer;
import java.nio.charset.Charset;
import java.nio.file.Files;
import java.nio.file.Paths;
import java.util.ArrayList;
import java.util.Arrays;
import java.util.HashMap;
import java.util.List;
import java.util.Map;
import java.util.Objects;
import java.util.stream.Stream;
import org.json.simple.JSONArray;
import org.json.simple.JSONObject;

@SuppressWarnings("unchecked")
public class InjectorTestHelper {

  private final Map<String, String> fileMap;
  private final ArrayList<Location> locations;
  private String rootPath;

  public InjectorTestHelper() {
    locations = new ArrayList<>();
    fileMap = new HashMap<>();
  }

  public InjectorTestHelperOutput addInput(String path, String... input) {
    if (rootPath == null || rootPath.equals("")) {
      throw new RuntimeException("Root path must be set before calling addInput");
    }
    String pathToInputFile = writeToFile("src/" + path, input);
    return new InjectorTestHelperOutput(this, fileMap, pathToInputFile);
  }

  public InjectorTestHelperOutput addInputSourceFile(String path, String inputFilePath) {
    if (rootPath == null || rootPath.equals("")) {
      throw new RuntimeException("Root path must be set before calling addInput");
    }
    String pathToInputFile = writeToFile("src/" + path, readLinesOfFile(inputFilePath));
    return new InjectorTestHelperOutput(this, fileMap, pathToInputFile);
  }

  public InjectorTestHelper addLocations(Location... locations) {
    for (Location l : locations) l.uri = rootPath.concat("/src/").concat(l.uri);
    this.locations.addAll(Arrays.asList(locations));
    return this;
  }

  public InjectorTestHelper setRootPath(String path) {
    this.rootPath = path;
    makeDirectories();
    return this;
  }

  public void start(boolean keepStyle) {
    Injector injector = Injector.builder().setMode(Injector.MODE.TEST).keepStyle(keepStyle).build();
<<<<<<< HEAD
    writeLocations();
    Report report =
        injector.start(new WorkListBuilder(rootPath + "/location/locations.json").getWorkLists());
    System.out.println("Report: " + report);
=======
    writeFixes();
    injector.start(new WorkListBuilder(rootPath + "/fix/fixes.json").getWorkLists());
>>>>>>> ff6c50c2
    for (String key : fileMap.keySet()) {
      String srcFile = readFileToString(key);
      String trimmedSrc = srcFile.replaceAll(" ", "").replaceAll("\n", "").replaceAll("\t", "");
      String destFile = readFileToString(fileMap.get(key));
      String trimmedDest = destFile.replaceAll(" ", "").replaceAll("\n", "").replaceAll("\t", "");
      if (!trimmedSrc.equals(trimmedDest)) {
        System.out.println("FOUND   : " + trimmedSrc);
        System.out.println("EXPECTED: " + trimmedDest);
        fail("\nExpected:\n" + destFile + "\n\nBut found:\n" + srcFile + "\n");
      }
    }
  }

  public void start() {
    start(false);
  }

  private void writeLocations() {
    JSONArray array = new JSONArray();
    for (Location location : locations) {
      array.add(location.getJson());
    }
    JSONObject obj = new JSONObject();
    obj.put("locations", array);
    writeToFile("location/locations.json", obj.toJSONString());
  }

  private String[] readLinesOfFile(String path) {
    BufferedReader reader;
    List<String> lines = new ArrayList<>();
    try {
      reader =
          new BufferedReader(
              new FileReader(
                  Objects.requireNonNull(getClass().getClassLoader().getResource(path)).getFile()));
      String line = reader.readLine();
      while (line != null) {
        lines.add(line);
        line = reader.readLine();
      }
      reader.close();
    } catch (IOException e) {
      e.printStackTrace();
    }
    return lines.toArray(new String[0]);
  }

  private void makeDirectories() {
    String[] names = {"src", "out", "expected", "location"};
    for (String name : names) {
      String pathToDirectory = rootPath + "/" + name;
      try {
        Files.createDirectories(Paths.get(pathToDirectory + "/"));
      } catch (IOException e) {
        throw new RuntimeException("Could not create the directories for name: " + name);
      }
    }
  }

  String writeToFile(String relativePath, String[] input) {
    StringBuilder toWrite = new StringBuilder();
    for (String s : input) toWrite.append(s).append("\n");
    return writeToFile(relativePath, toWrite.toString());
  }

  String writeToFile(String relativePath, String input) {
    input = input.replace("\\", "");
    relativePath = rootPath.concat("/").concat(relativePath);
    String pathToFileDirectory = relativePath.substring(0, relativePath.lastIndexOf("/"));
    try {
      Files.createDirectories(Paths.get(pathToFileDirectory + "/"));
      try (Writer writer =
          Files.newBufferedWriter(Paths.get(relativePath), Charset.defaultCharset())) {
        writer.write(input);
        writer.flush();
        return relativePath;
      }
    } catch (IOException e) {
      throw new RuntimeException("Something terrible happened.");
    }
  }

  private String readFileToString(String path) {
    StringBuilder contentBuilder = new StringBuilder();
    try {
      Stream<String> stream = Files.lines(Paths.get(path), Charset.defaultCharset());
      stream.forEach(s -> contentBuilder.append(s).append("\n"));
      return contentBuilder.toString();
    } catch (FileNotFoundException ex) {
      throw new RuntimeException("Unable to open file: " + path, ex);
    } catch (IOException ex) {
      throw new RuntimeException("Error reading file: " + path, ex);
    }
  }

  public class InjectorTestHelperOutput {

    private final InjectorTestHelper injectorTestHelper;
    private final String inputFile;
    private final Map<String, String> map;

    InjectorTestHelperOutput(
        InjectorTestHelper injectorTestHelper, Map<String, String> map, String inputFile) {
      this.map = map;
      this.inputFile = inputFile;
      this.injectorTestHelper = injectorTestHelper;
    }

    public InjectorTestHelper expectOutput(String path, String... input) {
      String output = writeToFile("expected/" + path, input);
      map.put(inputFile.replace("src", "out"), output);
      return injectorTestHelper;
    }

    public InjectorTestHelper expectOutputFile(String path, String pathToOutputFile) {
      String output = writeToFile("expected/" + path, readLinesOfFile(pathToOutputFile));
      map.put(inputFile.replace("src", "out"), output);
      return injectorTestHelper;
    }
  }
}<|MERGE_RESOLUTION|>--- conflicted
+++ resolved
@@ -27,11 +27,7 @@
 import static org.junit.Assert.fail;
 
 import edu.ucr.cs.riple.injector.Injector;
-<<<<<<< HEAD
 import edu.ucr.cs.riple.injector.Location;
-import edu.ucr.cs.riple.injector.Report;
-=======
->>>>>>> ff6c50c2
 import edu.ucr.cs.riple.injector.WorkListBuilder;
 import java.io.BufferedReader;
 import java.io.FileNotFoundException;
@@ -80,7 +76,7 @@
   }
 
   public InjectorTestHelper addLocations(Location... locations) {
-    for (Location l : locations) l.uri = rootPath.concat("/src/").concat(l.uri);
+    for (Location f : locations) f.uri = rootPath.concat("/src/").concat(f.uri);
     this.locations.addAll(Arrays.asList(locations));
     return this;
   }
@@ -93,15 +89,8 @@
 
   public void start(boolean keepStyle) {
     Injector injector = Injector.builder().setMode(Injector.MODE.TEST).keepStyle(keepStyle).build();
-<<<<<<< HEAD
     writeLocations();
-    Report report =
-        injector.start(new WorkListBuilder(rootPath + "/location/locations.json").getWorkLists());
-    System.out.println("Report: " + report);
-=======
-    writeFixes();
-    injector.start(new WorkListBuilder(rootPath + "/fix/fixes.json").getWorkLists());
->>>>>>> ff6c50c2
+    injector.start(new WorkListBuilder(rootPath + "/location/locations.json").getWorkLists());
     for (String key : fileMap.keySet()) {
       String srcFile = readFileToString(key);
       String trimmedSrc = srcFile.replaceAll(" ", "").replaceAll("\n", "").replaceAll("\t", "");
@@ -121,8 +110,8 @@
 
   private void writeLocations() {
     JSONArray array = new JSONArray();
-    for (Location location : locations) {
-      array.add(location.getJson());
+    for (Location locations : locations) {
+      array.add(locations.getJson());
     }
     JSONObject obj = new JSONObject();
     obj.put("locations", array);
