--- conflicted
+++ resolved
@@ -81,16 +81,6 @@
 
   public void start() {
     Injector injector = new Injector(ParserConfiguration.LanguageLevel.JAVA_17);
-<<<<<<< HEAD
-    Method method;
-    try {
-      // method is private, so we need to make it accessible
-      method = Injector.class.getDeclaredMethod("start", Set.class);
-      method.setAccessible(true);
-      method.invoke(injector, Set.copyOf(changes));
-    } catch (NoSuchMethodException | InvocationTargetException | IllegalAccessException e) {
-      throw new RuntimeException(e);
-=======
     try {
       Method method = Injector.class.getDeclaredMethod("start", Set.class);
       method.setAccessible(true);
@@ -101,7 +91,6 @@
               + "This method is private and must only be accessed via reflection. Direct calls are not allowed.\n"
               + "Please update the logic to align with changes in the Injector class.",
           e);
->>>>>>> dc1d091d
     }
     for (String key : files) {
       try {
