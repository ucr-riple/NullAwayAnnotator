/*
 * MIT License
 *
 * Copyright (c) 2020 Nima Karimipour
 *
 * Permission is hereby granted, free of charge, to any person obtaining a copy
 * of this software and associated documentation files (the "Software"), to deal
 * in the Software without restriction, including without limitation the rights
 * to use, copy, modify, merge, publish, distribute, sublicense, and/or sell
 * copies of the Software, and to permit persons to whom the Software is
 * furnished to do so, subject to the following conditions:
 *
 * The above copyright notice and this permission notice shall be included in
 * all copies or substantial portions of the Software.
 *
 * THE SOFTWARE IS PROVIDED "AS IS", WITHOUT WARRANTY OF ANY KIND, EXPRESS OR
 * IMPLIED, INCLUDING BUT NOT LIMITED TO THE WARRANTIES OF MERCHANTABILITY,
 * FITNESS FOR A PARTICULAR PURPOSE AND NONINFRINGEMENT. IN NO EVENT SHALL THE
 * AUTHORS OR COPYRIGHT HOLDERS BE LIABLE FOR ANY CLAIM, DAMAGES OR OTHER
 * LIABILITY, WHETHER IN AN ACTION OF CONTRACT, TORT OR OTHERWISE, ARISING FROM,
 * OUT OF OR IN CONNECTION WITH THE SOFTWARE OR THE USE OR OTHER DEALINGS IN
 * THE SOFTWARE.
 */

package edu.ucr.cs.riple.injector;

import edu.ucr.cs.riple.injector.changes.AddMarkerAnnotation;
import edu.ucr.cs.riple.injector.changes.Change;
import edu.ucr.cs.riple.injector.location.OnMethod;
import org.junit.Test;
import org.junit.runner.RunWith;
import org.junit.runners.JUnit4;

@RunWith(JUnit4.class)
public class BasicTest extends BaseInjectorTest {

  @Test
  public void skip_duplicate_annotation() {
<<<<<<< HEAD
    Change change =
=======
    Change change1 =
>>>>>>> 2be5a1a3
        new AddMarkerAnnotation(
            new OnMethod("Super.java", "com.uber.Super", "test()"), "javax.annotation.Nullable");
    Change change2 =
        new AddMarkerAnnotation(
            new OnMethod("Super.java", "com.uber.Super", "test()"), "javax.annotation.Nullable");
    Change change3 =
        new AddMarkerAnnotation(
            new OnMethod("Super.java", "com.uber.Super", "test()"), "javax.annotation.Nullable");

    injectorTestHelper
        .addInput(
            "Super.java",
            "package com.uber;",
            "import javax.annotation.Nullable;",
            "public class Super {",
            "   @Nullable Object test() {",
            "       return new Object();",
            "   }",
            "}")
        .expectOutput(
            "package com.uber;",
            "import javax.annotation.Nullable;",
            "public class Super {",
            "   @Nullable Object test() {",
            "       return new Object();",
            "   }",
            "}")
<<<<<<< HEAD
        .addChanges(change, change.duplicate(), change.duplicate())
=======
        .addChanges(change1, change2, change2)
>>>>>>> 2be5a1a3
        .start();
  }

  @Test
  public void skip_existing_annotations() {
    injectorTestHelper
        .addInput(
            "Super.java",
            "package com.uber;",
            "import javax.annotation.Nullable;",
            "public class Super {",
            "   Object test(@javax.annotation.Nullable Object o) {",
            "   }",
            "}")
        .expectOutput(
            "package com.uber;",
            "import javax.annotation.Nullable;",
            "public class Super {",
            "   @Nullable Object test(@javax.annotation.Nullable Object o) {",
            "   }",
            "}")
        .addChanges(
            new AddMarkerAnnotation(
                new OnMethod(
                    "Super.java",
                    "com.uber.Super",
                    "test(@javax.annotation.Nullable java.lang.Object)"),
                "javax.annotation.Nullable"))
        .start();
  }
}<|MERGE_RESOLUTION|>--- conflicted
+++ resolved
@@ -36,11 +36,7 @@
 
   @Test
   public void skip_duplicate_annotation() {
-<<<<<<< HEAD
-    Change change =
-=======
     Change change1 =
->>>>>>> 2be5a1a3
         new AddMarkerAnnotation(
             new OnMethod("Super.java", "com.uber.Super", "test()"), "javax.annotation.Nullable");
     Change change2 =
@@ -49,7 +45,6 @@
     Change change3 =
         new AddMarkerAnnotation(
             new OnMethod("Super.java", "com.uber.Super", "test()"), "javax.annotation.Nullable");
-
     injectorTestHelper
         .addInput(
             "Super.java",
@@ -68,11 +63,7 @@
             "       return new Object();",
             "   }",
             "}")
-<<<<<<< HEAD
-        .addChanges(change, change.duplicate(), change.duplicate())
-=======
-        .addChanges(change1, change2, change2)
->>>>>>> 2be5a1a3
+        .addChanges(change1, change2, change3)
         .start();
   }
 
