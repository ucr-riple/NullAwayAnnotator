/*
 * MIT License
 *
 * Copyright (c) 2020 Nima Karimipour
 *
 * Permission is hereby granted, free of charge, to any person obtaining a copy
 * of this software and associated documentation files (the "Software"), to deal
 * in the Software without restriction, including without limitation the rights
 * to use, copy, modify, merge, publish, distribute, sublicense, and/or sell
 * copies of the Software, and to permit persons to whom the Software is
 * furnished to do so, subject to the following conditions:
 *
 * The above copyright notice and this permission notice shall be included in
 * all copies or substantial portions of the Software.
 *
 * THE SOFTWARE IS PROVIDED "AS IS", WITHOUT WARRANTY OF ANY KIND, EXPRESS OR
 * IMPLIED, INCLUDING BUT NOT LIMITED TO THE WARRANTIES OF MERCHANTABILITY,
 * FITNESS FOR A PARTICULAR PURPOSE AND NONINFRINGEMENT. IN NO EVENT SHALL THE
 * AUTHORS OR COPYRIGHT HOLDERS BE LIABLE FOR ANY CLAIM, DAMAGES OR OTHER
 * LIABILITY, WHETHER IN AN ACTION OF CONTRACT, TORT OR OTHERWISE, ARISING FROM,
 * OUT OF OR IN CONNECTION WITH THE SOFTWARE OR THE USE OR OTHER DEALINGS IN
 * THE SOFTWARE.
 */

package edu.ucr.cs.riple.injector;

import edu.ucr.cs.riple.injector.location.OnMethod;
import org.junit.Test;
import org.junit.runner.RunWith;
import org.junit.runners.JUnit4;

@RunWith(JUnit4.class)
public class BasicTest extends BaseInjectorTest {

  @Test
<<<<<<< HEAD
  public void return_nullable_enum_simple() {
    String rootName = "return_nullable_enum_simple";

    injectorTestHelper =
        new InjectorTestHelper()
            .setRootPath(System.getProperty("user.dir") + "/tests/" + rootName)
            .addInput(
                "Main.java",
                "package com.uber;",
                "public class Main {",
                "   public enum Test{",
                "     CLASSIC;",
                "     public Object run(){",
                "       return null;",
                "     }",
                "   }",
                "}")
            .expectOutput(
                "Main.java",
                "package com.uber;",
                "import javax.annotation.Nullable;",
                "public class Main {",
                "   public enum Test{",
                "     CLASSIC;",
                "     @Nullable",
                "     public Object run(){",
                "       return null;",
                "     }",
                "   }",
                "}")
            .addFixes(
                new Fix(
                    "javax.annotation.Nullable",
                    "run()",
                    "",
                    "METHOD",
                    "com.uber.Main$Test",
                    "Main.java",
                    "true"));
    injectorTestHelper.start();
  }

  @Test
  public void return_nullable_inner_class() {
    String rootName = "return_nullable_inner_class";

    new InjectorTestHelper()
        .setRootPath(System.getProperty("user.dir") + "/tests/" + rootName)
=======
  public void skip_duplicate_annotation() {
    Change Change =
        new Change(
            new OnMethod("Super.java", "com.uber.Super", "test()"),
            "javax.annotation.Nullable",
            true);
    injectorTestHelper
>>>>>>> 4ace9b29
        .addInput(
            "Super.java",
            "package com.uber;",
            "import javax.annotation.Nullable;",
            "public class Super {",
            "   @Nullable Object test() {",
            "       return new Object();",
            "   }",
            "}")
        .expectOutput(
            "Super.java",
            "package com.uber;",
            "import javax.annotation.Nullable;",
            "public class Super {",
            "   @Nullable Object test() {",
            "       return new Object();",
            "   }",
            "}")
        .addChanges(Change, Change.duplicate(), Change.duplicate())
        .start();
  }

  @Test
  public void skip_existing_annotations() {
    injectorTestHelper
        .addInput(
            "Super.java",
            "package com.uber;",
            "import javax.annotation.Nullable;",
            "public class Super {",
            "   Object test(@javax.annotation.Nullable Object o) {",
            "   }",
            "}")
        .expectOutput(
            "Super.java",
            "package com.uber;",
            "import javax.annotation.Nullable;",
            "public class Super {",
            "   @Nullable Object test(@javax.annotation.Nullable Object o) {",
            "   }",
            "}")
        .addChanges(
            new Change(
                new OnMethod(
                    "Super.java",
                    "com.uber.Super",
                    "test(@javax.annotation.Nullable java.lang.Object)"),
                "javax.annotation.Nullable",
                true))
        .start();
  }

  @Test
  public void custom_nullable_already_exists() {
    injectorTestHelper
        .addInput(
            "Main.java",
            "package com.uber;",
            "import custom.Nullable;",
            "public class Main {",
            "   public enum Test{",
            "     CLASSIC;",
            "     public Object run(){",
            "       return null;",
            "     }",
            "   }",
            "}")
        .expectOutput(
            "Main.java",
            "package com.uber;",
            "import custom.Nullable;",
            "public class Main {",
            "   public enum Test{",
            "     CLASSIC;",
            "     @Nullable",
            "     public Object run(){",
            "       return null;",
            "     }",
            "   }",
            "}")
        .addChanges(
            new Change(
                new OnMethod("Main.java", "com.uber.Main$Test", "run()"),
                "javax.annotation.Nullable",
                true))
        .start();
  }

  @Test
  public void custom_nullable_already_exists_part2() {
    injectorTestHelper
        .addInput(
            "Main.java",
            "package com.uber;",
            "import custom.aNullable;",
            "public class Main {",
            "   public enum Test{",
            "     CLASSIC;",
            "     public Object run(){",
            "       return null;",
            "     }",
            "   }",
            "}")
        .expectOutput(
            "Main.java",
            "package com.uber;",
            "import javax.annotation.Nullable;",
            "import custom.aNullable;",
            "public class Main {",
            "   public enum Test{",
            "     CLASSIC;",
            "     @Nullable",
            "     public Object run(){",
            "       return null;",
            "     }",
            "   }",
            "}")
        .addChanges(
            new Change(
                new OnMethod("Main.java", "com.uber.Main$Test", "run()"),
                "javax.annotation.Nullable",
                true))
        .start();
  }
<<<<<<< HEAD

  @Test
  public void remove_redundant_new_keyword() {
    String rootName = "remove_redundant_new_keyword";
    new InjectorTestHelper()
        .setRootPath(System.getProperty("user.dir") + "/tests/" + rootName)
        .addInput(
            "Super.java",
            "package com.uber;",
            "public class Super {",
            "   Object test() {",
            "       init(this.new NodeVisitor(), this.new EdgeVisitor());\n",
            "       return foo(this.new Bar(), this.new Foo(), getBuilder().new Foo());",
            "   }",
            "   Object foo(Bar b, Foo f) {",
            "     return Object();",
            "   }",
            "   class Foo{ }",
            "   class Bar{ }",
            "}")
        .expectOutput(
            "Super.java",
            "package com.uber;",
            "import javax.annotation.Nullable;",
            "public class Super {",
            "   @Nullable Object test() {",
            "       init(this.new NodeVisitor(), this.new EdgeVisitor());",
            "       return foo(this.new Bar(), this.new Foo(), getBuilder().new Foo());",
            "   }",
            "   Object foo(Bar b, Foo f) {",
            "     return Object();",
            "   }",
            "   class Foo{ }",
            "   class Bar{ }",
            "}")
        .addFixes(
            new Fix(
                "javax.annotation.Nullable",
                "test()",
                "",
                "METHOD",
                "com.uber.Super",
                "Super.java",
                "true"))
        .start();
  }

  @Test
  public void skip_annotations_simple() {
    String rootName = "skip_annotations_simple";
    new InjectorTestHelper()
        .setRootPath(System.getProperty("user.dir") + "/tests/" + rootName)
        .addInput(
            "Super.java",
            "package com.uber;",
            "import javax.annotation.Nullable;",
            "public class Super {",
            "   Object test(@javax.annotation.Nullable Object o) {",
            "   }",
            "}")
        .expectOutput(
            "Super.java",
            "package com.uber;",
            "import javax.annotation.Nullable;",
            "public class Super {",
            "   @Nullable Object test(@javax.annotation.Nullable Object o) {",
            "   }",
            "}")
        .addFixes(
            new Fix(
                "javax.annotation.Nullable",
                "test(@javax.annotation.Nullable java.lang.Object)",
                "",
                "METHOD",
                "com.uber.Super",
                "Super.java",
                "true"))
        .start();
  }

  @Test
  public void remove_annot_return_nullable() {
    String rootName = "remove_annot_return_nullable";
    new InjectorTestHelper()
        .setRootPath(System.getProperty("user.dir") + "/tests/" + rootName)
        .addInput(
            "Super.java",
            "package com.uber;",
            "import javax.annotation.Nullable;",
            "public class Super {",
            "   @Nullable Object test(@javax.annotation.Nullable Object o) {",
            "   }",
            "}")
        .expectOutput(
            "Super.java",
            "package com.uber;",
            "import javax.annotation.Nullable;",
            "public class Super {",
            "   Object test(@javax.annotation.Nullable Object o) {",
            "   }",
            "}")
        .addFixes(
            new Fix(
                "javax.annotation.Nullable",
                "test(@javax.annotation.Nullable java.lang.Object)",
                "",
                "METHOD",
                "com.uber.Super",
                "Super.java",
                "false"))
        .start();
  }

  @Test
  public void remove_annot_param() {
    String rootName = "remove_annot_param";
    new InjectorTestHelper()
        .setRootPath(System.getProperty("user.dir") + "/tests/" + rootName)
        .addInput(
            "Super.java",
            "package com.uber;",
            "import javax.annotation.Nullable;",
            "public class Super {",
            "   @Nullable Object test(@Nullable Object o) {",
            "   }",
            "}")
        .expectOutput(
            "Super.java",
            "package com.uber;",
            "import javax.annotation.Nullable;",
            "public class Super {",
            "   @Nullable Object test(Object o) {",
            "   }",
            "}")
        .addFixes(
            new Fix(
                "javax.annotation.Nullable",
                "test(@javax.annotation.Nullable java.lang.Object)",
                "o",
                "PARAMETER",
                "com.uber.Super",
                "Super.java",
                "false"))
        .start();
  }

  @Test
  public void remove_annot_param_full_name() {
    String rootName = "remove_annot_param_full_name";
    new InjectorTestHelper()
        .setRootPath(System.getProperty("user.dir") + "/tests/" + rootName)
        .addInput(
            "Super.java",
            "package com.uber;",
            "import javax.annotation.Nullable;",
            "public class Super {",
            "   @Nullable Object test(@javax.annotation.Nullable Object o) {",
            "   }",
            "}")
        .expectOutput(
            "Super.java",
            "package com.uber;",
            "import javax.annotation.Nullable;",
            "public class Super {",
            "   @Nullable Object test(Object o) {",
            "   }",
            "}")
        .addFixes(
            new Fix(
                "javax.annotation.Nullable",
                "test(@javax.annotation.Nullable java.lang.Object)",
                "o",
                "PARAMETER",
                "com.uber.Super",
                "Super.java",
                "false"))
        .start();
  }

  @Test
  public void remove_annot_field() {
    String rootName = "remove_annot_field";
    new InjectorTestHelper()
        .setRootPath(System.getProperty("user.dir") + "/tests/" + rootName)
        .addInput(
            "Super.java",
            "package com.uber;",
            "import javax.annotation.Nullable;",
            "public class Super {",
            "   @Nullable Object f;",
            "   @Nullable Object test(@javax.annotation.Nullable Object o) {",
            "   }",
            "}")
        .expectOutput(
            "Super.java",
            "package com.uber;",
            "import javax.annotation.Nullable;",
            "public class Super {",
            "   Object f;",
            "   @Nullable Object test(@javax.annotation.Nullable Object o) {",
            "   }",
            "}")
        .addFixes(
            new Fix(
                "javax.annotation.Nullable",
                "",
                "f",
                "FIELD",
                "com.uber.Super",
                "Super.java",
                "false"))
        .start();
  }

  @Test
  public void simple_array_bracket_preservation() {
    String rootName = "remove_annot_field";
    new InjectorTestHelper()
        .setRootPath(System.getProperty("user.dir") + "/tests/" + rootName)
        .addInput(
            "A.java", "package com.uber;", "public class A {", "   private Object[] allTest;", "}")
        .expectOutput(
            "A.java",
            "package com.uber;",
            "import javax.annotation.Nullable;",
            "public class A {",
            "   @Nullable",
            "   private Object[] allTest;",
            "}")
        .addInput(
            "B.java", "package com.uber;", "public class B {", "   private Object allTest[];", "}")
        .expectOutput(
            "B.java",
            "package com.uber;",
            "import javax.annotation.Nullable;",
            "public class B {",
            "   @Nullable",
            "   private Object allTest[];",
            "}")
        .addFixes(
            new Fix(
                "javax.annotation.Nullable",
                "",
                "allTest",
                "FIELD",
                "com.uber.B",
                "B.java",
                "true"),
            new Fix(
                "javax.annotation.Nullable",
                "",
                "allTest",
                "FIELD",
                "com.uber.A",
                "A.java",
                "true"))
        .start(true);
  }

  @Test
  public void custom_nullable_already_exists() {
    String rootName = "custom_nullable_already_exists";

    injectorTestHelper =
        new InjectorTestHelper()
            .setRootPath(System.getProperty("user.dir") + "/tests/" + rootName)
            .addInput(
                "Main.java",
                "package com.uber;",
                "import custom.Nullable;",
                "public class Main {",
                "   public enum Test{",
                "     CLASSIC;",
                "     public Object run(){",
                "       return null;",
                "     }",
                "   }",
                "}")
            .expectOutput(
                "Main.java",
                "package com.uber;",
                "import custom.Nullable;",
                "public class Main {",
                "   public enum Test{",
                "     CLASSIC;",
                "     @Nullable",
                "     public Object run(){",
                "       return null;",
                "     }",
                "   }",
                "}")
            .addFixes(
                new Fix(
                    "javax.annotation.Nullable",
                    "run()",
                    "",
                    "METHOD",
                    "com.uber.Main$Test",
                    "Main.java",
                    "true"));
    injectorTestHelper.start();
  }
=======
>>>>>>> 4ace9b29
}<|MERGE_RESOLUTION|>--- conflicted
+++ resolved
@@ -33,56 +33,6 @@
 public class BasicTest extends BaseInjectorTest {
 
   @Test
-<<<<<<< HEAD
-  public void return_nullable_enum_simple() {
-    String rootName = "return_nullable_enum_simple";
-
-    injectorTestHelper =
-        new InjectorTestHelper()
-            .setRootPath(System.getProperty("user.dir") + "/tests/" + rootName)
-            .addInput(
-                "Main.java",
-                "package com.uber;",
-                "public class Main {",
-                "   public enum Test{",
-                "     CLASSIC;",
-                "     public Object run(){",
-                "       return null;",
-                "     }",
-                "   }",
-                "}")
-            .expectOutput(
-                "Main.java",
-                "package com.uber;",
-                "import javax.annotation.Nullable;",
-                "public class Main {",
-                "   public enum Test{",
-                "     CLASSIC;",
-                "     @Nullable",
-                "     public Object run(){",
-                "       return null;",
-                "     }",
-                "   }",
-                "}")
-            .addFixes(
-                new Fix(
-                    "javax.annotation.Nullable",
-                    "run()",
-                    "",
-                    "METHOD",
-                    "com.uber.Main$Test",
-                    "Main.java",
-                    "true"));
-    injectorTestHelper.start();
-  }
-
-  @Test
-  public void return_nullable_inner_class() {
-    String rootName = "return_nullable_inner_class";
-
-    new InjectorTestHelper()
-        .setRootPath(System.getProperty("user.dir") + "/tests/" + rootName)
-=======
   public void skip_duplicate_annotation() {
     Change Change =
         new Change(
@@ -90,7 +40,6 @@
             "javax.annotation.Nullable",
             true);
     injectorTestHelper
->>>>>>> 4ace9b29
         .addInput(
             "Super.java",
             "package com.uber;",
@@ -101,7 +50,6 @@
             "   }",
             "}")
         .expectOutput(
-            "Super.java",
             "package com.uber;",
             "import javax.annotation.Nullable;",
             "public class Super {",
@@ -125,7 +73,6 @@
             "   }",
             "}")
         .expectOutput(
-            "Super.java",
             "package com.uber;",
             "import javax.annotation.Nullable;",
             "public class Super {",
@@ -159,7 +106,6 @@
             "   }",
             "}")
         .expectOutput(
-            "Main.java",
             "package com.uber;",
             "import custom.Nullable;",
             "public class Main {",
@@ -195,7 +141,6 @@
             "   }",
             "}")
         .expectOutput(
-            "Main.java",
             "package com.uber;",
             "import javax.annotation.Nullable;",
             "import custom.aNullable;",
@@ -215,309 +160,4 @@
                 true))
         .start();
   }
-<<<<<<< HEAD
-
-  @Test
-  public void remove_redundant_new_keyword() {
-    String rootName = "remove_redundant_new_keyword";
-    new InjectorTestHelper()
-        .setRootPath(System.getProperty("user.dir") + "/tests/" + rootName)
-        .addInput(
-            "Super.java",
-            "package com.uber;",
-            "public class Super {",
-            "   Object test() {",
-            "       init(this.new NodeVisitor(), this.new EdgeVisitor());\n",
-            "       return foo(this.new Bar(), this.new Foo(), getBuilder().new Foo());",
-            "   }",
-            "   Object foo(Bar b, Foo f) {",
-            "     return Object();",
-            "   }",
-            "   class Foo{ }",
-            "   class Bar{ }",
-            "}")
-        .expectOutput(
-            "Super.java",
-            "package com.uber;",
-            "import javax.annotation.Nullable;",
-            "public class Super {",
-            "   @Nullable Object test() {",
-            "       init(this.new NodeVisitor(), this.new EdgeVisitor());",
-            "       return foo(this.new Bar(), this.new Foo(), getBuilder().new Foo());",
-            "   }",
-            "   Object foo(Bar b, Foo f) {",
-            "     return Object();",
-            "   }",
-            "   class Foo{ }",
-            "   class Bar{ }",
-            "}")
-        .addFixes(
-            new Fix(
-                "javax.annotation.Nullable",
-                "test()",
-                "",
-                "METHOD",
-                "com.uber.Super",
-                "Super.java",
-                "true"))
-        .start();
-  }
-
-  @Test
-  public void skip_annotations_simple() {
-    String rootName = "skip_annotations_simple";
-    new InjectorTestHelper()
-        .setRootPath(System.getProperty("user.dir") + "/tests/" + rootName)
-        .addInput(
-            "Super.java",
-            "package com.uber;",
-            "import javax.annotation.Nullable;",
-            "public class Super {",
-            "   Object test(@javax.annotation.Nullable Object o) {",
-            "   }",
-            "}")
-        .expectOutput(
-            "Super.java",
-            "package com.uber;",
-            "import javax.annotation.Nullable;",
-            "public class Super {",
-            "   @Nullable Object test(@javax.annotation.Nullable Object o) {",
-            "   }",
-            "}")
-        .addFixes(
-            new Fix(
-                "javax.annotation.Nullable",
-                "test(@javax.annotation.Nullable java.lang.Object)",
-                "",
-                "METHOD",
-                "com.uber.Super",
-                "Super.java",
-                "true"))
-        .start();
-  }
-
-  @Test
-  public void remove_annot_return_nullable() {
-    String rootName = "remove_annot_return_nullable";
-    new InjectorTestHelper()
-        .setRootPath(System.getProperty("user.dir") + "/tests/" + rootName)
-        .addInput(
-            "Super.java",
-            "package com.uber;",
-            "import javax.annotation.Nullable;",
-            "public class Super {",
-            "   @Nullable Object test(@javax.annotation.Nullable Object o) {",
-            "   }",
-            "}")
-        .expectOutput(
-            "Super.java",
-            "package com.uber;",
-            "import javax.annotation.Nullable;",
-            "public class Super {",
-            "   Object test(@javax.annotation.Nullable Object o) {",
-            "   }",
-            "}")
-        .addFixes(
-            new Fix(
-                "javax.annotation.Nullable",
-                "test(@javax.annotation.Nullable java.lang.Object)",
-                "",
-                "METHOD",
-                "com.uber.Super",
-                "Super.java",
-                "false"))
-        .start();
-  }
-
-  @Test
-  public void remove_annot_param() {
-    String rootName = "remove_annot_param";
-    new InjectorTestHelper()
-        .setRootPath(System.getProperty("user.dir") + "/tests/" + rootName)
-        .addInput(
-            "Super.java",
-            "package com.uber;",
-            "import javax.annotation.Nullable;",
-            "public class Super {",
-            "   @Nullable Object test(@Nullable Object o) {",
-            "   }",
-            "}")
-        .expectOutput(
-            "Super.java",
-            "package com.uber;",
-            "import javax.annotation.Nullable;",
-            "public class Super {",
-            "   @Nullable Object test(Object o) {",
-            "   }",
-            "}")
-        .addFixes(
-            new Fix(
-                "javax.annotation.Nullable",
-                "test(@javax.annotation.Nullable java.lang.Object)",
-                "o",
-                "PARAMETER",
-                "com.uber.Super",
-                "Super.java",
-                "false"))
-        .start();
-  }
-
-  @Test
-  public void remove_annot_param_full_name() {
-    String rootName = "remove_annot_param_full_name";
-    new InjectorTestHelper()
-        .setRootPath(System.getProperty("user.dir") + "/tests/" + rootName)
-        .addInput(
-            "Super.java",
-            "package com.uber;",
-            "import javax.annotation.Nullable;",
-            "public class Super {",
-            "   @Nullable Object test(@javax.annotation.Nullable Object o) {",
-            "   }",
-            "}")
-        .expectOutput(
-            "Super.java",
-            "package com.uber;",
-            "import javax.annotation.Nullable;",
-            "public class Super {",
-            "   @Nullable Object test(Object o) {",
-            "   }",
-            "}")
-        .addFixes(
-            new Fix(
-                "javax.annotation.Nullable",
-                "test(@javax.annotation.Nullable java.lang.Object)",
-                "o",
-                "PARAMETER",
-                "com.uber.Super",
-                "Super.java",
-                "false"))
-        .start();
-  }
-
-  @Test
-  public void remove_annot_field() {
-    String rootName = "remove_annot_field";
-    new InjectorTestHelper()
-        .setRootPath(System.getProperty("user.dir") + "/tests/" + rootName)
-        .addInput(
-            "Super.java",
-            "package com.uber;",
-            "import javax.annotation.Nullable;",
-            "public class Super {",
-            "   @Nullable Object f;",
-            "   @Nullable Object test(@javax.annotation.Nullable Object o) {",
-            "   }",
-            "}")
-        .expectOutput(
-            "Super.java",
-            "package com.uber;",
-            "import javax.annotation.Nullable;",
-            "public class Super {",
-            "   Object f;",
-            "   @Nullable Object test(@javax.annotation.Nullable Object o) {",
-            "   }",
-            "}")
-        .addFixes(
-            new Fix(
-                "javax.annotation.Nullable",
-                "",
-                "f",
-                "FIELD",
-                "com.uber.Super",
-                "Super.java",
-                "false"))
-        .start();
-  }
-
-  @Test
-  public void simple_array_bracket_preservation() {
-    String rootName = "remove_annot_field";
-    new InjectorTestHelper()
-        .setRootPath(System.getProperty("user.dir") + "/tests/" + rootName)
-        .addInput(
-            "A.java", "package com.uber;", "public class A {", "   private Object[] allTest;", "}")
-        .expectOutput(
-            "A.java",
-            "package com.uber;",
-            "import javax.annotation.Nullable;",
-            "public class A {",
-            "   @Nullable",
-            "   private Object[] allTest;",
-            "}")
-        .addInput(
-            "B.java", "package com.uber;", "public class B {", "   private Object allTest[];", "}")
-        .expectOutput(
-            "B.java",
-            "package com.uber;",
-            "import javax.annotation.Nullable;",
-            "public class B {",
-            "   @Nullable",
-            "   private Object allTest[];",
-            "}")
-        .addFixes(
-            new Fix(
-                "javax.annotation.Nullable",
-                "",
-                "allTest",
-                "FIELD",
-                "com.uber.B",
-                "B.java",
-                "true"),
-            new Fix(
-                "javax.annotation.Nullable",
-                "",
-                "allTest",
-                "FIELD",
-                "com.uber.A",
-                "A.java",
-                "true"))
-        .start(true);
-  }
-
-  @Test
-  public void custom_nullable_already_exists() {
-    String rootName = "custom_nullable_already_exists";
-
-    injectorTestHelper =
-        new InjectorTestHelper()
-            .setRootPath(System.getProperty("user.dir") + "/tests/" + rootName)
-            .addInput(
-                "Main.java",
-                "package com.uber;",
-                "import custom.Nullable;",
-                "public class Main {",
-                "   public enum Test{",
-                "     CLASSIC;",
-                "     public Object run(){",
-                "       return null;",
-                "     }",
-                "   }",
-                "}")
-            .expectOutput(
-                "Main.java",
-                "package com.uber;",
-                "import custom.Nullable;",
-                "public class Main {",
-                "   public enum Test{",
-                "     CLASSIC;",
-                "     @Nullable",
-                "     public Object run(){",
-                "       return null;",
-                "     }",
-                "   }",
-                "}")
-            .addFixes(
-                new Fix(
-                    "javax.annotation.Nullable",
-                    "run()",
-                    "",
-                    "METHOD",
-                    "com.uber.Main$Test",
-                    "Main.java",
-                    "true"));
-    injectorTestHelper.start();
-  }
-=======
->>>>>>> 4ace9b29
 }