--- conflicted
+++ resolved
@@ -24,16 +24,13 @@
 
 package edu.ucr.cs.riple.injector;
 
-<<<<<<< HEAD
-import edu.ucr.cs.riple.injector.changes.AddAnnotation;
-=======
 import static org.junit.jupiter.api.Assertions.assertThrows;
 import static org.junit.jupiter.api.Assertions.assertTrue;
 
 import com.github.javaparser.StaticJavaParser;
 import com.github.javaparser.ast.CompilationUnit;
+import edu.ucr.cs.riple.injector.changes.AddAnnotation;
 import edu.ucr.cs.riple.injector.exceptions.TargetClassNotFound;
->>>>>>> 59e91eaa
 import edu.ucr.cs.riple.injector.location.OnField;
 import edu.ucr.cs.riple.injector.location.OnMethod;
 import java.io.ByteArrayOutputStream;
@@ -465,10 +462,9 @@
         .addInput("Main.java", clazzLines)
         .expectOutput(clazzLines)
         .addChanges(
-            new Change(
+            new AddAnnotation(
                 new OnMethod("Main.java", "com.test.NotIncluded", "foo(java.lang.Object)"),
-                "javax.annotation.Nullable",
-                true))
+                "javax.annotation.Nullable"))
         .start();
     assertTrue(err.toString().contains(expectedErrorMessage));
   }
