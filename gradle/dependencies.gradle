--- conflicted
+++ resolved
@@ -42,11 +42,7 @@
         commonsio              : "2.11.0",
         progressbar            : "0.9.2",
         junit                  : "5.7.2",
-<<<<<<< HEAD
-        nullaway               : "0.10.19-SNAPSHOT",
-=======
         nullaway               : "0.10.19",
->>>>>>> 9ecb823f
         mockito                : "5.2.0",
 ]
 
