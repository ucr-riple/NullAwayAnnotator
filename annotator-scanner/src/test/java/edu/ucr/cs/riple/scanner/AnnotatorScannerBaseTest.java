--- conflicted
+++ resolved
@@ -59,18 +59,6 @@
     Path configPath = root.resolve("scanner.xml");
     try {
       Files.createDirectories(root);
-<<<<<<< HEAD
-      ErrorProneCLIFlagsConfig.Builder builder =
-          new ErrorProneCLIFlagsConfig.Builder()
-              .setCallTrackerActivation(true)
-              .setClassTrackerActivation(true)
-              .setFieldTrackerActivation(true)
-              .setMethodTrackerActivation(true)
-              .addGeneratedCodeDetector("lombok")
-              .setOutput(root);
-      Files.createFile(config);
-      builder.writeAsXML(config);
-=======
       ScannerConfigWriter writer = new ScannerConfigWriter();
       writer
           .setCallTrackerActivation(true)
@@ -79,7 +67,6 @@
           .setMethodTrackerActivation(true)
           .setOutput(root)
           .writeAsXML(configPath);
->>>>>>> 63995e0f
     } catch (IOException ex) {
       throw new UncheckedIOException(ex);
     }
