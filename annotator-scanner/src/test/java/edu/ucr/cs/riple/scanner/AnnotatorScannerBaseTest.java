--- conflicted
+++ resolved
@@ -61,17 +61,6 @@
     Path configPath = root.resolve("scanner.xml");
     try {
       Files.createDirectories(root);
-<<<<<<< HEAD
-      Config.Builder builder =
-          new Config.Builder()
-              .setCallTrackerActivation(true)
-              .setClassTrackerActivation(true)
-              .setFieldTrackerActivation(true)
-              .setMethodTrackerActivation(true)
-              .setOutput(root);
-      Files.createFile(config);
-      builder.writeAsXML(config);
-=======
       ScannerConfigWriter writer = new ScannerConfigWriter();
       writer
           .setCallTrackerActivation(true)
@@ -81,7 +70,6 @@
           .addGeneratedCodeDetectors(ImmutableSet.of(SourceType.LOMBOK))
           .setOutput(root)
           .writeAsXML(configPath);
->>>>>>> bd727083
     } catch (IOException ex) {
       throw new UncheckedIOException(ex);
     }
