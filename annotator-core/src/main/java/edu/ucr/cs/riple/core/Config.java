/*
 * MIT License
 *
 * Copyright (c) 2023 Nima Karimipour
 *
 * Permission is hereby granted, free of charge, to any person obtaining a copy
 * of this software and associated documentation files (the "Software"), to deal
 * in the Software without restriction, including without limitation the rights
 * to use, copy, modify, merge, publish, distribute, sublicense, and/or sell
 * copies of the Software, and to permit persons to whom the Software is
 * furnished to do so, subject to the following conditions:
 *
 * The above copyright notice and this permission notice shall be included in
 * all copies or substantial portions of the Software.
 *
 * THE SOFTWARE IS PROVIDED "AS IS", WITHOUT WARRANTY OF ANY KIND, EXPRESS OR
 * IMPLIED, INCLUDING BUT NOT LIMITED TO THE WARRANTIES OF MERCHANTABILITY,
 * FITNESS FOR A PARTICULAR PURPOSE AND NONINFRINGEMENT. IN NO EVENT SHALL THE
 * AUTHORS OR COPYRIGHT HOLDERS BE LIABLE FOR ANY CLAIM, DAMAGES OR OTHER
 * LIABILITY, WHETHER IN AN ACTION OF CONTRACT, TORT OR OTHERWISE, ARISING FROM,
 * OUT OF OR IN CONNECTION WITH THE SOFTWARE OR THE USE OR OTHER DEALINGS IN
 * THE SOFTWARE.
 */

package edu.ucr.cs.riple.core;

import com.google.common.base.Preconditions;
import com.google.common.collect.ImmutableSet;
import com.google.common.collect.Sets;
import edu.ucr.cs.riple.core.module.ModuleConfiguration;
import edu.ucr.cs.riple.core.util.Utility;
import edu.ucr.cs.riple.scanner.generatedcode.SourceType;
import java.io.BufferedWriter;
import java.io.IOException;
import java.nio.charset.Charset;
import java.nio.file.Files;
import java.nio.file.Path;
import java.nio.file.Paths;
import java.util.ArrayList;
import java.util.Arrays;
import java.util.Collections;
import java.util.HashSet;
import java.util.List;
import java.util.Set;
import java.util.function.Function;
import java.util.stream.Collectors;
import java.util.stream.Stream;
import org.apache.commons.cli.CommandLine;
import org.apache.commons.cli.CommandLineParser;
import org.apache.commons.cli.DefaultParser;
import org.apache.commons.cli.HelpFormatter;
import org.apache.commons.cli.Option;
import org.apache.commons.cli.Options;
import org.apache.commons.cli.ParseException;
import org.json.simple.JSONArray;
import org.json.simple.JSONObject;
import org.json.simple.parser.JSONParser;

/**
 * Configuration class which controls all the parameters of the Annotator received either from the
 * command line arguments or the given json file.
 */
public class Config {

  /**
   * If activated, annotator will bail out from the search tree as soon as the effectiveness gets
   * zero or less.
   */
  public final boolean bailout;
  /** If activated, impact of fixes will be computed in parallel. */
  public final boolean useParallelGraphProcessor;
  /** If activated, impact of fixes will be cached. */
  public final boolean useImpactCache;
  /**
   * If activated, all suggested fixes from the checker will be applied to the source code
   * regardless of their effectiveness.
   */
  public final boolean exhaustiveSearch;
  /**
   * If activated, all containing fixes in the fix tree will be applied to the source code,
   * otherwise only the root fix will be applied.
   */
  public final boolean chain;
  /**
   * If enabled, at each iteration fixes with effectiveness will be tagged to exclude them in
   * further iterations.
   */
  public final boolean useCache;
  /** If true, build outputs will be redirected to STD Err. */
  public final boolean redirectBuildOutputToStdErr;
  /** If activated, it will disable the outer loop. */
  public final boolean disableOuterLoop;
  /** Info of target module. */
  public final ModuleConfiguration target;
  /** Path to directory where all outputs of checker and scanner checker is located. */
  public final Path globalDir;
  /** Command to build the target module. */
  public final String buildCommand;
  /** Fully qualified name of the {@code nullable} annotation. */
  public final String nullableAnnot;
  /** Fully qualified name of the {@code initializer} annotation. */
  public final String initializerAnnot;
  /** If enabled, effects of public API on downstream dependencies will be considered. */
  public final boolean downStreamDependenciesAnalysisActivated;
  /** Sets of context path information for all downstream dependencies. */
  public final ImmutableSet<ModuleConfiguration> downstreamConfigurations;
  /**
   * Path to NullAway library model loader, which enables the communication between annotator and
   * NullAway when processing downstream dependencies.
   */
  public final Path nullawayLibraryModelLoaderPath;
  /** Command to build the all downstream dependencies at once. */
  public final String downstreamDependenciesBuildCommand;
  /**
   * Analysis mode. Will impact inference decisions when downstream dependency analysis is
   * activated.
   */
  public final AnalysisMode mode;
  /** Global counter for assigning unique id for each instance. */
  private int moduleCounterID;
  /**
   * If activated, Annotator will try to suppress all remaining errors. The logic is specific to the
   * checker suppression mechanism. Annotator will simply call {@link
   * edu.ucr.cs.riple.core.checkers.Checker#suppressRemainingErrors} methods.
   */
  public final boolean suppressRemainingErrors;
  /** Fully qualified NullUnmarked annotation. */
  public final String nullUnMarkedAnnotation;
  /**
   * Set of {@code @Nonnull} annotations to be acknowledged by Annotator. If an element is annotated
   * with these annotations along any other annotation ending with {@code "nonnull"}, Annotator will
   * acknowledge the annotation and will not add any {@code @Nullable} annotation to the element.
   */
  public final ImmutableSet<String> nonnullAnnotations;
  /** Depth of the analysis. Default to 5 if not set by the user */
  public final int depth;
  /**
   * Activates inference to add {@code @Nullable} qualifiers.
   *
   * <p>Note: Inference mode is mostly deactivated for experiments purposes and the default value is
   * {@code true} in production.
   */
  public final boolean inferenceActivated;
  /**
   * Generated code detectors. Responsible for detecting regions that are not present in the source
   * code and are generated by a processor.
   */
  public final ImmutableSet<SourceType> generatedCodeDetectors;
  /**
   * Checker name to retrieve the {@link edu.ucr.cs.riple.core.checkers.Checker} specific instance.
   */
  public final String checkerName;

  /**
   * Builds context from command line arguments.
   *
   * @param args arguments.
   */
  public Config(String[] args) {

    Options options = new Options();

    // Help
    Option helpOption = new Option("h", "help", false, "Shows all flags");
    helpOption.setRequired(false);
    options.addOption(helpOption);

    // Build
    Option buildCommandOption =
        new Option(
            "bc",
            "build-command",
            true,
            "Command to build the target project, this command must include changing directory from root to the target project");
    buildCommandOption.setRequired(true);
    options.addOption(buildCommandOption);

    // Context Path
    Option configPath =
        new Option(
            "p", "path", true, "Path to context file containing all flags values in json format");
    configPath.setRequired(false);
    options.addOption(configPath);

    // Context Paths
    Option configPathsOption =
        new Option(
            "cp",
            "config-paths",
            true,
            "Path to tsv file containing path to checker and scanner context files.");
    configPathsOption.setRequired(true);
    options.addOption(configPathsOption);

    // Checker Name
    Option checkerNameOption =
        new Option("cn", "checker-name", true, "Name of the checker to be used for analysis.");
    checkerNameOption.setRequired(true);
    options.addOption(checkerNameOption);

    // Nullable Annotation
    Option nullableOption =
        new Option("n", "nullable", true, "Fully Qualified name of the Nullable annotation");
    nullableOption.setRequired(false);
    options.addOption(nullableOption);

    // Initializer Annotation
    Option initializerOption =
        new Option("i", "initializer", true, "Fully Qualified name of the Initializer annotation");
    initializerOption.setRequired(true);
    options.addOption(initializerOption);

    // Bailout
    Option disableBailoutOption =
        new Option(
            "db",
            "disable-bailout",
            false,
            "Disables bailout, Annotator will not bailout from the search tree as soon as its effectiveness hits zero or less and completely traverses the tree until no new fix is suggested");
    disableBailoutOption.setRequired(false);
    options.addOption(disableBailoutOption);

    // Depth
    Option depthOption = new Option("depth", "depth", true, "Depth of the analysis");
    depthOption.setRequired(false);
    options.addOption(depthOption);

    // Cache
    Option disableCacheOption = new Option("dc", "disable-cache", false, "Disables cache usage");
    disableCacheOption.setRequired(false);
    options.addOption(disableCacheOption);

    // Chain
    Option chainOption =
        new Option(
            "ch", "chain", false, "Injects the complete tree of fixes associated to the fix");
    chainOption.setRequired(false);
    options.addOption(chainOption);

    // Parallel Processing
    Option disableParallelProcessingOption =
        new Option(
            "dpp", "disable-parallel-processing", false, "Disables parallel processing of fixes");
    disableParallelProcessingOption.setRequired(false);
    options.addOption(disableParallelProcessingOption);

    // Fix impact cache
    Option enableFixImpactCacheOption =
        new Option("eic", "enable-impact-cache", false, "Enables fix impact cache");
    enableFixImpactCacheOption.setRequired(false);
    options.addOption(enableFixImpactCacheOption);

    // Exhaustive
    Option exhaustiveSearchOption =
        new Option("exs", "exhaustive-search", false, "Performs Exhaustive Search");
    exhaustiveSearchOption.setRequired(false);
    options.addOption(exhaustiveSearchOption);

    // Build Output Redirect
    Option redirectBuildOutputToStdErrOption =
        new Option(
            "rboserr", "redirect-build-output-stderr", false, "Redirects Build outputs to STD Err");
    redirectBuildOutputToStdErrOption.setRequired(false);
    options.addOption(redirectBuildOutputToStdErrOption);

    // Outer Loop
    Option disableOuterLoopOption =
        new Option("dol", "disable-outer-loop", false, "Disables Outer Loop");
    disableOuterLoopOption.setRequired(false);
    options.addOption(disableOuterLoopOption);

    // Dir
    Option dirOption = new Option("d", "dir", true, "Directory of the output files");
    dirOption.setRequired(true);
    options.addOption(dirOption);

    // Down stream analysis
    // Activation
    Option downstreamDependenciesActivationOption =
        new Option(
            "adda",
            "activate-downstream-dependencies-analysis",
            false,
            "Activates downstream dependency analysis");
    downstreamDependenciesActivationOption.setRequired(false);
    options.addOption(downstreamDependenciesActivationOption);
    // Down stream analysis: Build Command.
    Option downstreamDependenciesBuildCommandOption =
        new Option(
            "ddbc",
            "downstream-dependencies-build-command",
            true,
            "Command to build all downstream dependencies at once, this command must include changing directory from root to the target project");
    downstreamDependenciesBuildCommandOption.setRequired(false);
    options.addOption(downstreamDependenciesBuildCommandOption);
    // Down stream analysis: NullAway Library Model Path.
    Option nullawayLibraryModelLoaderPathOption =
        new Option(
            "nlmlp",
            "nullaway-library-model-loader-path",
            true,
            "NullAway Library Model loader path");
    nullawayLibraryModelLoaderPathOption.setRequired(false);
    options.addOption(nullawayLibraryModelLoaderPathOption);
    // Down stream analysis: Analysis mode.
    Option analysisMode =
        new Option(
            "am",
            "analysis-mode",
            true,
            "Analysis mode. Can be [default|upper_bound|lower_bound|strict]");
    analysisMode.setRequired(false);
    options.addOption(analysisMode);

    // Force resolve activation
    Option activateForceResolveOption =
        new Option("fr", "force-resolve", true, "Activates force resolve mode.");
    activateForceResolveOption.setRequired(false);
    options.addOption(activateForceResolveOption);

    // Disable inference
    Option deactivateInference =
        new Option("di", "deactivate-inference", false, "Deactivates inference.");
    deactivateInference.setRequired(false);
    options.addOption(deactivateInference);

    // Region detection for code generators
    // Lombok
    Option disableRegionDetectionByLombok =
        new Option(
            "drdl",
            "deactivate-region-detection-lombok",
            false,
            "Deactivates region detection for lombok generated code");
    disableRegionDetectionByLombok.setRequired(false);
    options.addOption(disableRegionDetectionByLombok);

    // Nonnull annotations.
    Option nonnullAnnotationsOption =
        new Option(
            "nna",
            "nonnull-annotations",
            true,
            "Adds a list of nonnull annotations separated by comma to be acknowledged by Annotator (e.g. com.example1.Nonnull,com.example2.Nonnull)");
    nonnullAnnotationsOption.setRequired(false);
    nonnullAnnotationsOption.setValueSeparator(',');
    options.addOption(nonnullAnnotationsOption);

    HelpFormatter formatter = new HelpFormatter();
    CommandLineParser parser = new DefaultParser();
    CommandLine cmd;

    if (args.length == 1 && (args[0].equals("-h") || args[0].equals("--help"))) {
      showHelp(formatter, options);
      // Exit
      System.exit(0);
    }

    try {
      cmd = parser.parse(options, args);
    } catch (ParseException e) {
      showHelp(formatter, options);
      throw new IllegalArgumentException("Error in reading context flags: " + e.getMessage(), e);
    }

    // Check if either all flags are available or none is present
    if (!(cmd.hasOption(downstreamDependenciesActivationOption)
            == cmd.hasOption(downstreamDependenciesBuildCommandOption)
        && cmd.hasOption(downstreamDependenciesActivationOption)
            == cmd.hasOption(nullawayLibraryModelLoaderPathOption))) {
      throw new IllegalArgumentException(
          "To activate downstream dependency analysis, all flags [--activate-downstream-dependencies-analysis, --downstream-dependencies-build-command (arg), --nullaway-library-model-loader-path (arg)] must be present!");
    }

    // Below is only to guide IDE that cmd is nonnull at this point.
    Preconditions.checkNotNull(
        cmd,
        "cmd cannot be null at this point, as that will cause CommandLineParser.parse to throw ParseException, and the handler above should stop execution in that case.");

    this.buildCommand = cmd.getOptionValue(buildCommandOption.getLongOpt());
    this.nullableAnnot =
        cmd.hasOption(nullableOption.getLongOpt())
            ? cmd.getOptionValue(nullableOption.getLongOpt())
            : "javax.annotation.Nullable";
    this.checkerName = cmd.getOptionValue(checkerNameOption);
    this.initializerAnnot = cmd.getOptionValue(initializerOption.getLongOpt());
    this.depth =
        Integer.parseInt(
            cmd.hasOption(depthOption.getLongOpt())
                ? cmd.getOptionValue(depthOption.getLongOpt())
                : "5");
    this.globalDir = Paths.get(cmd.getOptionValue(dirOption.getLongOpt()));
    List<ModuleConfiguration> moduleConfigurationList;
    moduleConfigurationList =
        Utility.readFileLines(Paths.get(cmd.getOptionValue(configPathsOption))).stream()
            .map(
                line -> {
                  String[] info = line.split("\\t");
                  return new ModuleConfiguration(
                      getNextModuleUniqueID(),
                      this.globalDir,
                      Paths.get(info[0]),
                      Paths.get(info[1]));
                })
            .collect(Collectors.toList());
    Preconditions.checkArgument(
        moduleConfigurationList.size() > 0, "Target module context paths not found.");
    // First line is information for the target module.
    this.target = moduleConfigurationList.get(0);
    this.chain = cmd.hasOption(chainOption.getLongOpt());
    this.redirectBuildOutputToStdErr =
        cmd.hasOption(redirectBuildOutputToStdErrOption.getLongOpt());
    this.bailout = !cmd.hasOption(disableBailoutOption.getLongOpt());
    this.useCache = !cmd.hasOption(disableCacheOption.getLongOpt());
    this.disableOuterLoop = cmd.hasOption(disableOuterLoopOption.getLongOpt());
    this.useParallelGraphProcessor = !cmd.hasOption(disableParallelProcessingOption.getLongOpt());
    this.useImpactCache = cmd.hasOption(enableFixImpactCacheOption.getLongOpt());
    this.exhaustiveSearch = cmd.hasOption(exhaustiveSearchOption.getLongOpt());
    this.downStreamDependenciesAnalysisActivated =
        cmd.hasOption(downstreamDependenciesActivationOption.getLongOpt());
    this.mode =
        AnalysisMode.parseMode(
            this.downStreamDependenciesAnalysisActivated,
            cmd.getOptionValue(analysisMode, "default"));

    if (this.downStreamDependenciesAnalysisActivated) {
      moduleConfigurationList.remove(0);
      this.downstreamConfigurations = ImmutableSet.copyOf(moduleConfigurationList);
      this.nullawayLibraryModelLoaderPath =
          Paths.get(cmd.getOptionValue(nullawayLibraryModelLoaderPathOption));
      this.downstreamDependenciesBuildCommand =
          cmd.getOptionValue(downstreamDependenciesBuildCommandOption.getLongOpt());
    } else {
      this.nullawayLibraryModelLoaderPath = null;
      this.downstreamConfigurations = ImmutableSet.of();
      this.downstreamDependenciesBuildCommand = null;
    }
    this.inferenceActivated = !cmd.hasOption(deactivateInference);
    this.suppressRemainingErrors =
        !this.inferenceActivated || cmd.hasOption(activateForceResolveOption);
    this.nullUnMarkedAnnotation =
        this.suppressRemainingErrors
            ? cmd.getOptionValue(activateForceResolveOption)
            : "org.jspecify.annotations.NullUnmarked";
    this.moduleCounterID = 0;
    this.generatedCodeDetectors =
        cmd.hasOption(disableRegionDetectionByLombok)
            ? ImmutableSet.of()
            : Sets.immutableEnumSet(SourceType.LOMBOK);
    this.nonnullAnnotations =
        !cmd.hasOption(nonnullAnnotationsOption)
            ? ImmutableSet.of()
            : ImmutableSet.copyOf(cmd.getOptionValue(nonnullAnnotationsOption).split(","));
  }

  /**
   * Builds context from json context file.
   *
   * @param configPath path to context file.
   */
  public Config(Path configPath) {
    Preconditions.checkNotNull(configPath);
    JSONObject jsonObject;
    try {
      Object obj =
          new JSONParser().parse(Files.newBufferedReader(configPath, Charset.defaultCharset()));
      jsonObject = (JSONObject) obj;
    } catch (Exception e) {
      throw new RuntimeException("Error in reading/parsing context at path: " + configPath, e);
    }
    this.checkerName = getValueFromKey(jsonObject, "CHECKER", String.class).orElse(null);
    this.depth = getValueFromKey(jsonObject, "DEPTH", Long.class).orElse((long) 1).intValue();
    this.chain = getValueFromKey(jsonObject, "CHAIN", Boolean.class).orElse(false);
    this.redirectBuildOutputToStdErr =
        getValueFromKey(jsonObject, "REDIRECT_BUILD_OUTPUT_TO_STDERR", Boolean.class).orElse(false);
    this.useCache = getValueFromKey(jsonObject, "CACHE", Boolean.class).orElse(true);
    this.useParallelGraphProcessor =
        getValueFromKey(jsonObject, "PARALLEL_PROCESSING", Boolean.class).orElse(true);
    this.useImpactCache =
        getValueFromKey(jsonObject, "CACHE_IMPACT_ACTIVATION", Boolean.class).orElse(false);
    this.exhaustiveSearch =
        getValueFromKey(jsonObject, "EXHAUSTIVE_SEARCH", Boolean.class).orElse(true);
    this.disableOuterLoop = !getValueFromKey(jsonObject, "OUTER_LOOP", Boolean.class).orElse(false);
    this.bailout = getValueFromKey(jsonObject, "BAILOUT", Boolean.class).orElse(true);
    this.nullableAnnot =
        getValueFromKey(jsonObject, "ANNOTATION:NULLABLE", String.class)
            .orElse("javax.annotation.Nullable");
    this.initializerAnnot =
        getValueFromKey(jsonObject, "ANNOTATION:INITIALIZER", String.class)
            .orElse("javax.annotation.Nullable");
    this.globalDir =
        Paths.get(getValueFromKey(jsonObject, "OUTPUT_DIR", String.class).orElse(null));
    List<ModuleConfiguration> moduleConfigurationList =
        getArrayValueFromKey(
                jsonObject,
                "CONFIG_PATHS",
                instance ->
                    ModuleConfiguration.buildFromJson(getNextModuleUniqueID(), globalDir, instance),
                ModuleConfiguration.class)
            .orElse(Collections.emptyList());
    this.target = moduleConfigurationList.get(0);
    this.buildCommand = getValueFromKey(jsonObject, "BUILD_COMMAND", String.class).orElse(null);
    this.downStreamDependenciesAnalysisActivated =
        getValueFromKey(jsonObject, "DOWNSTREAM_DEPENDENCY_ANALYSIS:ACTIVATION", Boolean.class)
            .orElse(false);
    this.downstreamDependenciesBuildCommand =
        getValueFromKey(jsonObject, "DOWNSTREAM_DEPENDENCY_ANALYSIS:BUILD_COMMAND", String.class)
            .orElse(null);
    String nullawayLibraryModelLoaderPathString =
        getValueFromKey(
                jsonObject,
                "DOWNSTREAM_DEPENDENCY_ANALYSIS:LIBRARY_MODEL_LOADER_PATH",
                String.class)
            .orElse(null);
    this.nullawayLibraryModelLoaderPath =
        nullawayLibraryModelLoaderPathString == null
            ? null
            : Paths.get(nullawayLibraryModelLoaderPathString);
    moduleConfigurationList.remove(0);
    this.mode =
        AnalysisMode.parseMode(
            this.downStreamDependenciesAnalysisActivated,
            getValueFromKey(
                    jsonObject, "DOWNSTREAM_DEPENDENCY_ANALYSIS:ANALYSIS_MODE", String.class)
                .orElse("default"));

    this.downstreamConfigurations = ImmutableSet.copyOf(moduleConfigurationList);
    this.moduleCounterID = 0;
    this.suppressRemainingErrors =
        getValueFromKey(jsonObject, "FORCE_RESOLVE", Boolean.class).orElse(false);
    this.inferenceActivated =
        getValueFromKey(jsonObject, "INFERENCE_ACTIVATION", Boolean.class).orElse(true);
    this.nullUnMarkedAnnotation =
        getValueFromKey(jsonObject, "ANNOTATION:NULL_UNMARKED", String.class)
            .orElse("org.jspecify.annotations.NullUnmarked");
    boolean lombokCodeDetectorActivated =
        getValueFromKey(
                jsonObject, "PROCESSORS:" + SourceType.LOMBOK.name() + ":ACTIVATION", Boolean.class)
            .orElse(true);
    this.generatedCodeDetectors =
        lombokCodeDetectorActivated ? Sets.immutableEnumSet(SourceType.LOMBOK) : ImmutableSet.of();
    this.nonnullAnnotations =
        ImmutableSet.copyOf(
            getArrayValueFromKey(
                    jsonObject,
                    "ANNOTATION:NONNULL",
                    json -> json.get("NONNULL").toString(),
                    String.class)
                .orElse(List.of()));
  }

  /**
   * Getter for nonnull annotations.
   *
   * @return Immutable set of fully qualified name of nonnull annotations.
   */
  public ImmutableSet<String> getNonnullAnnotations() {
    return nonnullAnnotations;
  }

  /**
   * Returns the latest id associated to a module, used to create unique ids for each module and
   * increments it.
   *
   * @return last id value used in integer.
   */
  private int getNextModuleUniqueID() {
    return moduleCounterID++;
  }

  private static void showHelp(HelpFormatter formatter, Options options) {
    formatter.printHelp("Annotator context Flags", options);
  }

  private <T> Config.OrElse<T> getValueFromKey(JSONObject json, String key, Class<T> klass) {
    if (json == null) {
      return new OrElse<>(null, klass);
    }
    try {
      ArrayList<String> keys = new ArrayList<>(Arrays.asList(key.split(":")));
      while (keys.size() != 1) {
        if (json.containsKey(keys.get(0))) {
          json = (JSONObject) json.get(keys.get(0));
          keys.remove(0);
        } else {
          return new OrElse<>(null, klass);
        }
      }
      return json.containsKey(keys.get(0))
          ? new OrElse<>(json.get(keys.get(0)), klass)
          : new OrElse<>(null, klass);
    } catch (Exception e) {
      return new OrElse<>(null, klass);
    }
  }

  @SuppressWarnings({"SameParameterValue", "unchecked"})
  private <T> ListOrElse<T> getArrayValueFromKey(
      JSONObject json, String key, Function<JSONObject, T> mapper, Class<T> klass) {
    if (json == null) {
      return new ListOrElse<>(null, klass);
    }
    OrElse<T> jsonValue = getValueFromKey(json, key, klass);
    if (jsonValue.value == null) {
      return new ListOrElse<>(null, klass);
    } else {
      if (jsonValue.value instanceof JSONArray) {
        return new ListOrElse<>(((JSONArray) jsonValue.value).stream().map(mapper), klass);
      }
      throw new IllegalStateException(
          "Expected type to be json array, found: " + jsonValue.value.getClass());
    }
  }

  private static class OrElse<T> {
    private final Object value;
    private final Class<T> klass;

    OrElse(Object value, Class<T> klass) {
      this.value = value;
      this.klass = klass;
    }

    T orElse(T other) {
      return value == null ? other : klass.cast(this.value);
    }
  }

  private static class ListOrElse<T> {
    private final Stream<?> value;
    private final Class<T> klass;

    ListOrElse(Stream<?> value, Class<T> klass) {
      this.value = value;
      this.klass = klass;
    }

    List<T> orElse(List<T> other) {
      if (value == null) {
        return other;
      } else {
        return this.value.map(klass::cast).collect(Collectors.toList());
      }
    }
  }

  public static class Builder {

    public String buildCommand;
    public String initializerAnnotation;
    public String nullableAnnotation;
    public String outputDir;
    /**
     * List of modules, did not use {@link java.util.Set} to preserve order. First project is the
     * target project.
     */
    public List<ModuleConfiguration> configPaths;

    public boolean chain = false;
    public boolean useParallelProcessor = true;
    public boolean exhaustiveSearch = false;
    public boolean cache = true;
    public boolean bailout = true;
    public boolean redirectBuildOutputToStdErr = false;
    public boolean outerLoopActivation = true;
    public boolean downStreamDependenciesAnalysisActivated = false;
    public Path nullawayLibraryModelLoaderPath;
    public AnalysisMode mode = AnalysisMode.LOCAL;
    public String downstreamBuildCommand;
    public boolean forceResolveActivation = false;
    public String nullUnmarkedAnnotation = "org.jspecify.annotations.NullUnmarked";
    public boolean inferenceActivated = true;
    public boolean useCacheImpact = false;
    public Set<SourceType> sourceTypes = new HashSet<>();
    public int depth = 1;
    public String checker;

    @SuppressWarnings("unchecked")
    public void write(Path path) {
      Preconditions.checkNotNull(
          buildCommand, "Build command must be initialized to construct the context.");
      Preconditions.checkNotNull(
          initializerAnnotation,
          "Initializer Annotation must be initialized to construct the context.");
      Preconditions.checkNotNull(
          outputDir, "Output Directory must be initialized to construct the context.");
      Preconditions.checkNotNull(
          nullableAnnotation, "Nullable Annotation must be initialized to construct the context.");
      JSONObject json = new JSONObject();
      json.put("BUILD_COMMAND", buildCommand);
      json.put("CHECKER", checker);
      JSONObject annotation = new JSONObject();
      annotation.put("INITIALIZER", initializerAnnotation);
      annotation.put("NULLABLE", nullableAnnotation);
      annotation.put("NULL_UNMARKED", nullUnmarkedAnnotation);
      json.put("ANNOTATION", annotation);
      json.put("OUTER_LOOP", outerLoopActivation);
      json.put("OUTPUT_DIR", outputDir);
      json.put("CHAIN", chain);
      json.put("PARALLEL_PROCESSING", useParallelProcessor);
      json.put("CACHE_IMPACT_ACTIVATION", useCacheImpact);
      json.put("CACHE", cache);
      json.put("BAILOUT", bailout);
      json.put("DEPTH", depth);
      json.put("EXHAUSTIVE_SEARCH", exhaustiveSearch);
      json.put("REDIRECT_BUILD_OUTPUT_TO_STDERR", redirectBuildOutputToStdErr);
      json.put("FORCE_RESOLVE", forceResolveActivation);
      json.put("INFERENCE_ACTIVATION", inferenceActivated);
      JSONArray configPathsJson = new JSONArray();
      configPathsJson.addAll(
          configPaths.stream()
              .map(
                  info -> {
                    JSONObject res = new JSONObject();
<<<<<<< HEAD
                    res.put("NULLAWAY", info.checkerConfig.toString());
=======
                    res.put("CHECKER", info.checkerConfig.toString());
>>>>>>> 975170a4
                    res.put("SCANNER", info.scannerConfig.toString());
                    return res;
                  })
              .collect(Collectors.toList()));
      json.put("CONFIG_PATHS", configPathsJson);
      JSONObject downstreamDependency = new JSONObject();
      downstreamDependency.put("ACTIVATION", downStreamDependenciesAnalysisActivated);
      if (downStreamDependenciesAnalysisActivated) {
        Preconditions.checkNotNull(
            nullawayLibraryModelLoaderPath,
            "nullawayLibraryModelLoaderPath cannot be null to enable down stream dependency analysis.");
        Preconditions.checkArgument(
            !mode.equals(AnalysisMode.LOCAL),
            "Cannot perform downstream dependencies analysis with mode: \"Local\", use one of [default|lower_bound|upper_bound].");
        downstreamDependency.put(
            "LIBRARY_MODEL_LOADER_PATH", nullawayLibraryModelLoaderPath.toString());
        Preconditions.checkNotNull(downstreamBuildCommand);
        downstreamDependency.put("BUILD_COMMAND", downstreamBuildCommand);
        downstreamDependency.put("ANALYSIS_MODE", mode.name());
      }
      json.put("DOWNSTREAM_DEPENDENCY_ANALYSIS", downstreamDependency);

      JSONObject processors = new JSONObject();
      sourceTypes.forEach(
          sourceType -> {
            JSONObject st = new JSONObject();
            st.put("ACTIVATION", true);
            processors.put(sourceType.name(), st);
          });
      json.put("PROCESSORS", processors);

      try (BufferedWriter file =
          Files.newBufferedWriter(path.toFile().toPath(), Charset.defaultCharset())) {
        file.write(json.toJSONString());
      } catch (IOException e) {
        System.err.println("Error happened in writing context json: " + e);
      }
    }
  }
}<|MERGE_RESOLUTION|>--- conflicted
+++ resolved
@@ -712,11 +712,7 @@
               .map(
                   info -> {
                     JSONObject res = new JSONObject();
-<<<<<<< HEAD
-                    res.put("NULLAWAY", info.checkerConfig.toString());
-=======
                     res.put("CHECKER", info.checkerConfig.toString());
->>>>>>> 975170a4
                     res.put("SCANNER", info.scannerConfig.toString());
                     return res;
                   })
