--- conflicted
+++ resolved
@@ -136,10 +136,6 @@
                   throw new RuntimeException("Error in writing annotation:" + row, e);
                 }
               });
-<<<<<<< HEAD
-      os.flush();
-=======
->>>>>>> 9ecb823f
     } catch (IOException e) {
       throw new RuntimeException("Error happened for writing at file: " + path, e);
     }
