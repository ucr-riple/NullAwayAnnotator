--- conflicted
+++ resolved
@@ -68,11 +68,7 @@
     // Class flat name.
     String clazz = values[0];
     // Path to class.
-<<<<<<< HEAD
-    String path = Helper.extractPath(values[1]);
-=======
     Path path = Helper.extractPath(values[1]);
->>>>>>> cf537c2a
     CompilationUnit tree;
     try {
       tree = StaticJavaParser.parse(path);
