/*
 * MIT License
 *
 * Copyright (c) 2022 Nima Karimipour
 *
 * Permission is hereby granted, free of charge, to any person obtaining a copy
 * of this software and associated documentation files (the "Software"), to deal
 * in the Software without restriction, including without limitation the rights
 * to use, copy, modify, merge, publish, distribute, sublicense, and/or sell
 * copies of the Software, and to permit persons to whom the Software is
 * furnished to do so, subject to the following conditions:
 *
 * The above copyright notice and this permission notice shall be included in
 * all copies or substantial portions of the Software.
 *
 * THE SOFTWARE IS PROVIDED "AS IS", WITHOUT WARRANTY OF ANY KIND, EXPRESS OR
 * IMPLIED, INCLUDING BUT NOT LIMITED TO THE WARRANTIES OF MERCHANTABILITY,
 * FITNESS FOR A PARTICULAR PURPOSE AND NONINFRINGEMENT. IN NO EVENT SHALL THE
 * AUTHORS OR COPYRIGHT HOLDERS BE LIABLE FOR ANY CLAIM, DAMAGES OR OTHER
 * LIABILITY, WHETHER IN AN ACTION OF CONTRACT, TORT OR OTHERWISE, ARISING FROM,
 * OUT OF OR IN CONNECTION WITH THE SOFTWARE OR THE USE OR OTHER DEALINGS IN
 * THE SOFTWARE.
 */

package edu.ucr.cs.riple.core.adapters;

import com.google.common.collect.ImmutableSet;
import edu.ucr.cs.riple.core.Config;
import edu.ucr.cs.riple.core.metadata.field.FieldDeclarationStore;
import edu.ucr.cs.riple.core.metadata.index.Error;
import edu.ucr.cs.riple.core.metadata.index.Fix;
import edu.ucr.cs.riple.core.metadata.trackers.Region;
import edu.ucr.cs.riple.injector.changes.AddMarkerAnnotation;
import edu.ucr.cs.riple.injector.location.Location;
import edu.ucr.cs.riple.injector.location.OnField;
import java.util.Arrays;
import java.util.Objects;
import java.util.Set;
import java.util.stream.Collectors;
import javax.annotation.Nullable;

/** Base class for all NullAway serialization adapters. */
public abstract class NullAwayAdapterBaseClass implements NullAwayVersionAdapter {

  /** Annotator config. */
  protected final Config config;

  /**
   * Field declaration store instance, used to generate fixes for uninitialized fields based on
   * error message for initializers.
   */
  protected final FieldDeclarationStore fieldDeclarationStore;

  public NullAwayAdapterBaseClass(Config config, FieldDeclarationStore fieldDeclarationStore) {
    this.config = config;
    this.fieldDeclarationStore = fieldDeclarationStore;
  }

  /**
   * Extracts uninitialized field names from the given error message.
   *
   * @param errorMessage Error message.
   * @return Set of uninitialized field names.
   */
  private Set<String> extractUninitializedFieldNames(String errorMessage) {
    String prefix = "initializer method does not guarantee @NonNull field";
    int begin = prefix.length();
    if (errorMessage.charAt(begin) == 's') {
      begin += 1;
    }
    int end = errorMessage.indexOf(" is initialized along");
    end = end == -1 ? errorMessage.indexOf(" are initialized along ") : end;
    if (end == -1) {
      throw new RuntimeException(
          "Error message for initializer error not recognized in version "
              + getVersionNumber()
              + ": "
              + errorMessage);
    }
    String[] fieldsData = errorMessage.substring(begin, end).split(",");
    Set<String> fields =
        Arrays.stream(fieldsData)
            // NullAway serializes line number right after a field name starting with an open
            // parentheses. (e.g. foo (line z)). This approach of extracting field names is
            // extremely dependent on the format of NullAway error messages. Should be watched
            // carefully and updated if the format is changed by NullAway (maybe regex?).
            .map(s -> s.substring(0, s.indexOf("(")).trim())
            .collect(Collectors.toSet());
    if (fields.size() == 0) {
      throw new RuntimeException(
          "Could not extract any uninitialized field in message for initializer error in version "
              + getVersionNumber()
              + ": "
              + errorMessage);
    }
    return fields;
  }

  /**
   * Generates a set of fixes for uninitialized fields from the given error message.
   *
   * @param errorMessage Given error message.
   * @param region Region where the error is reported.
   * @return Set of fixes for uninitialized fields to resolve the given error.
   */
  protected ImmutableSet<Fix> generateFixesForUninitializedFields(
      String errorMessage, Region region, FieldDeclarationStore store) {
    return extractUninitializedFieldNames(errorMessage).stream()
        .map(
<<<<<<< HEAD
            field ->
                new Fix(
                    new AddMarkerAnnotation(
                        extendVariableList(store.getLocationOnField(region.clazz, field), store),
                        config.nullableAnnot),
                    Error.METHOD_INITIALIZER_ERROR,
                    true))
        .collect(Collectors.toSet());
=======
            field -> {
              OnField locationOnField = store.getLocationOnField(region.clazz, field);
              if (locationOnField == null) {
                return null;
              }
              return new Fix(
                  new AddMarkerAnnotation(
                      extendVariableList(locationOnField, store), config.nullableAnnot),
                  Error.METHOD_INITIALIZER_ERROR,
                  region,
                  true);
            })
        .filter(Objects::nonNull)
        .collect(ImmutableSet.toImmutableSet());
>>>>>>> e4604746
  }

  /**
   * Creates an {@link Error} instance.
   *
   * @param errorType Error type.
   * @param errorMessage Error message.
   * @param region Region where the error is reported,
   * @param offset offset of program point in original version where error is reported.
   * @param nonnullTarget If {@code @Nonnull}, this error involved a pseudo-assignment of
   *     a @Nullable expression into a @NonNull target, and this field is the Symbol for that
   *     target.
   * @return The corresponding error.
   */
  protected Error createError(
      String errorType,
      String errorMessage,
      Region region,
      int offset,
      @Nullable Location nonnullTarget,
      FieldDeclarationStore store) {
    if (nonnullTarget == null && errorType.equals(Error.METHOD_INITIALIZER_ERROR)) {
      ImmutableSet<Fix> resolvingFixes =
          generateFixesForUninitializedFields(errorMessage, region, store);
      return new Error(errorType, errorMessage, region, offset, resolvingFixes);
    }
    if (nonnullTarget != null && nonnullTarget.isOnField()) {
      nonnullTarget = extendVariableList(nonnullTarget.toField(), store);
    }
    Fix resolvingFix =
        nonnullTarget == null
            ? null
            : new Fix(
                new AddMarkerAnnotation(nonnullTarget, config.nullableAnnot), errorType, true);
    return new Error(errorType, errorMessage, region, offset, resolvingFix);
  }

  /**
   * Extends field variable names to full list to include all variables declared in the same
   * statement.
   *
   * @param onField Location of the field.
   * @param store Field Declaration Store instance.
   * @return The updated given location.
   */
  private static OnField extendVariableList(OnField onField, FieldDeclarationStore store) {
    Set<String> variables =
        store.getInLineMultipleFieldDeclarationsOnField(onField.clazz, onField.variables);
    onField.variables.addAll(variables);
    return onField;
  }
}<|MERGE_RESOLUTION|>--- conflicted
+++ resolved
@@ -107,16 +107,6 @@
       String errorMessage, Region region, FieldDeclarationStore store) {
     return extractUninitializedFieldNames(errorMessage).stream()
         .map(
-<<<<<<< HEAD
-            field ->
-                new Fix(
-                    new AddMarkerAnnotation(
-                        extendVariableList(store.getLocationOnField(region.clazz, field), store),
-                        config.nullableAnnot),
-                    Error.METHOD_INITIALIZER_ERROR,
-                    true))
-        .collect(Collectors.toSet());
-=======
             field -> {
               OnField locationOnField = store.getLocationOnField(region.clazz, field);
               if (locationOnField == null) {
@@ -126,12 +116,10 @@
                   new AddMarkerAnnotation(
                       extendVariableList(locationOnField, store), config.nullableAnnot),
                   Error.METHOD_INITIALIZER_ERROR,
-                  region,
                   true);
             })
         .filter(Objects::nonNull)
         .collect(ImmutableSet.toImmutableSet());
->>>>>>> e4604746
   }
 
   /**
