--- conflicted
+++ resolved
@@ -127,37 +127,23 @@
     // iteration.
     GlobalModel globalModel =
         config.downStreamDependenciesAnalysisActivated
-<<<<<<< HEAD
-            ? new GlobalModelImpl(config, tree)
+            ? new GlobalModelImpl(config, methodDeclarationTree)
             : new NoOpGlobalModel();
     globalModel.analyzeDownstreamDependencies();
-=======
-            ? new GlobalAnalyzerImpl(config, methodDeclarationTree)
-            : new NoOpGlobalAnalyzer();
-    globalAnalyzer.analyzeDownstreamDependencies();
->>>>>>> cf2c8365
 
     if (config.inferenceActivated) {
       // Outer loop starts.
+      // Outer loop starts.
       while (cache.isUpdated()) {
-<<<<<<< HEAD
-        executeNextIteration(globalModel, fieldDeclarationAnalysis);
-=======
-        executeNextIteration(globalAnalyzer);
->>>>>>> cf2c8365
+        executeNextIteration(globalModel);
         if (config.disableOuterLoop) {
           break;
         }
       }
-
       // Perform once last iteration including all fixes.
       if (!config.disableOuterLoop) {
         cache.disable();
-<<<<<<< HEAD
-        executeNextIteration(globalModel, fieldDeclarationAnalysis);
-=======
-        executeNextIteration(globalAnalyzer);
->>>>>>> cf2c8365
+        executeNextIteration(globalModel);
         cache.enable();
       }
     }
@@ -173,22 +159,11 @@
   /**
    * Performs single iteration of inference/injection.
    *
-<<<<<<< HEAD
    * @param globalModel Global analyzer instance to detect impact of fixes outside of target module.
-   * @param fieldDeclarationAnalysis Field declaration instance to detect fixes targeting inline
    *     multiple field declaration statements.
    */
-  private void executeNextIteration(
-      GlobalModel globalModel, FieldDeclarationAnalysis fieldDeclarationAnalysis) {
-    ImmutableSet<Report> latestReports =
-        processTriggeredFixes(globalModel, fieldDeclarationAnalysis);
-=======
-   * @param globalAnalyzer Global analyzer instance to detect impact of fixes outside of target
-   *     module.
-   */
-  private void executeNextIteration(GlobalAnalyzer globalAnalyzer) {
-    ImmutableSet<Report> latestReports = processTriggeredFixes(globalAnalyzer);
->>>>>>> cf2c8365
+  private void executeNextIteration(GlobalModel globalModel) {
+    ImmutableSet<Report> latestReports = processTriggeredFixes(globalModel);
     // Compute boundaries of effects on downstream dependencies.
     latestReports.forEach(
         report -> {
@@ -221,20 +196,10 @@
   /**
    * Processes triggered fixes.
    *
-<<<<<<< HEAD
-   * @param globalModel Global Analyzer instance.
-   * @param fieldDeclarationAnalysis Field Declaration analysis to detect fixes on multiple inline
-   *     field declaration statements.
+   * @param globalModel Global model instance.
    * @return Immutable set of reports from the triggered fixes.
    */
-  private ImmutableSet<Report> processTriggeredFixes(
-      GlobalModel globalModel, FieldDeclarationAnalysis fieldDeclarationAnalysis) {
-=======
-   * @param globalAnalyzer Global Analyzer instance.
-   * @return Immutable set of reports from the triggered fixes.
-   */
-  private ImmutableSet<Report> processTriggeredFixes(GlobalAnalyzer globalAnalyzer) {
->>>>>>> cf2c8365
+  private ImmutableSet<Report> processTriggeredFixes(GlobalModel globalModel) {
     Utility.buildTarget(config);
     // Suggested fixes of target at the current state.
     ImmutableSet<Fix> fixes =
@@ -245,13 +210,8 @@
             .collect(ImmutableSet.toImmutableSet());
 
     // Initializing required evaluator instances.
-<<<<<<< HEAD
-    MethodDeclarationTree tree = new MethodDeclarationTree(config);
-    TargetModuleSupplier supplier = new TargetModuleSupplier(config, globalModel, tree);
-=======
     TargetModuleSupplier supplier =
-        new TargetModuleSupplier(config, globalAnalyzer, methodDeclarationTree);
->>>>>>> cf2c8365
+        new TargetModuleSupplier(config, globalModel, methodDeclarationTree);
     Evaluator evaluator =
         config.exhaustiveSearch ? new VoidEvaluator() : new BasicEvaluator(supplier);
     // Result of the iteration analysis.
@@ -293,18 +253,11 @@
                   // `@Nullable` is being passed as an argument, we add a `@NullUnmarked` annotation
                   // to the called method.
                   if (error.messageType.equals("PASS_NULLABLE")
-<<<<<<< HEAD
-                      && error.resolvingFixes != null
-                      && error.resolvingFixes.isOnParameter()) {
-                    OnParameter nullableParameter = error.resolvingFixes.toParameter();
-                    return tree.findNode(nullableParameter.method, nullableParameter.clazz);
-=======
                       && error.isSingleFix()
                       && error.toResolvingLocation().isOnParameter()) {
                     OnParameter nullableParameter = error.toResolvingLocation().toParameter();
                     return methodDeclarationTree.findNode(
                         nullableParameter.method, nullableParameter.clazz);
->>>>>>> cf2c8365
                   }
                   return null;
                 })
