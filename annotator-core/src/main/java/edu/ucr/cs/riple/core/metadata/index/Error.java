/*
 * MIT License
 *
 * Copyright (c) 2020 Nima Karimipour
 *
 * Permission is hereby granted, free of charge, to any person obtaining a copy
 * of this software and associated documentation files (the "Software"), to deal
 * in the Software without restriction, including without limitation the rights
 * to use, copy, modify, merge, publish, distribute, sublicense, and/or sell
 * copies of the Software, and to permit persons to whom the Software is
 * furnished to do so, subject to the following conditions:
 *
 * The above copyright notice and this permission notice shall be included in
 * all copies or substantial portions of the Software.
 *
 * THE SOFTWARE IS PROVIDED "AS IS", WITHOUT WARRANTY OF ANY KIND, EXPRESS OR
 * IMPLIED, INCLUDING BUT NOT LIMITED TO THE WARRANTIES OF MERCHANTABILITY,
 * FITNESS FOR A PARTICULAR PURPOSE AND NONINFRINGEMENT. IN NO EVENT SHALL THE
 * AUTHORS OR COPYRIGHT HOLDERS BE LIABLE FOR ANY CLAIM, DAMAGES OR OTHER
 * LIABILITY, WHETHER IN AN ACTION OF CONTRACT, TORT OR OTHERWISE, ARISING FROM,
 * OUT OF OR IN CONNECTION WITH THE SOFTWARE OR THE USE OR OTHER DEALINGS IN
 * THE SOFTWARE.
 */
package edu.ucr.cs.riple.core.metadata.index;

import static java.util.function.UnaryOperator.identity;
import static java.util.stream.Collectors.groupingBy;
import static java.util.stream.Collectors.mapping;

import com.google.common.base.Preconditions;
import com.google.common.collect.ImmutableSet;
import edu.ucr.cs.riple.core.Config;
import edu.ucr.cs.riple.core.metadata.field.FieldDeclarationStore;
import edu.ucr.cs.riple.core.metadata.method.MethodDeclarationTree;
import edu.ucr.cs.riple.core.metadata.trackers.Region;
import edu.ucr.cs.riple.injector.location.Location;
import edu.ucr.cs.riple.injector.location.OnParameter;
import java.util.Collection;
import java.util.Map;
import java.util.Objects;
<<<<<<< HEAD
import java.util.Set;
import java.util.stream.Collectors;
=======
>>>>>>> e4604746
import javax.annotation.Nullable;

/** Represents an error reported by NullAway. */
@SuppressWarnings("JavaLangClash")
public class Error extends Enclosed {

  /** Error Type. */
  public final String messageType;
  /** Error message. */
  public final String message;
<<<<<<< HEAD
  /** The fix which can resolve this error if such fixes exists. */
=======
  /** The fixes which can resolve this error (possibly empty). */
>>>>>>> e4604746
  private final ImmutableSet<Fix> resolvingFixes;
  /** Offset of program point in original version where error is reported. */
  private final int offset;
  /** Error type for method initialization errors from NullAway in {@code String}. */
  public static final String METHOD_INITIALIZER_ERROR = "METHOD_NO_INIT";

  public Error(
      String messageType, String message, Region region, int offset, @Nullable Fix resolvingFix) {
<<<<<<< HEAD
    super(region);
    this.messageType = messageType;
    this.message = message;
    this.offset = offset;
    this.resolvingFixes = resolvingFix == null ? ImmutableSet.of() : ImmutableSet.of(resolvingFix);
=======
    this(
        messageType,
        message,
        region,
        offset,
        resolvingFix == null ? ImmutableSet.of() : ImmutableSet.of(resolvingFix));
>>>>>>> e4604746
  }

  public Error(
      String messageType,
      String message,
      Region region,
      int offset,
      ImmutableSet<Fix> resolvingFixes) {
    super(region);
    this.messageType = messageType;
    this.message = message;
    this.offset = offset;
    this.resolvingFixes = ImmutableSet.copyOf(resolvingFixes);
  }

  /**
   * Returns a factory that can create instances of Error object based on the given values. These
   * values correspond to a row in a TSV file generated by NullAway.
   *
   * @param config Config instance.
   * @return Factory instance.
   */
  public static Factory<Error> factory(Config config, FieldDeclarationStore store) {
    return values -> config.getAdapter().deserializeError(values, store);
  }

  /**
   * Checks if error is resolvable.
   *
   * @return true if error is resolvable and false otherwise.
   */
  public boolean hasFix() {
    return this.resolvingFixes.size() > 0;
  }

  public ImmutableSet<Fix> getResolvingFixes() {
    return ImmutableSet.copyOf(this.resolvingFixes);
  }

  /**
   * Checks if error is resolvable with only one fix.
   *
   * @return true if error is resolvable with only one fix and false otherwise.
   */
  public boolean isSingleFix() {
    return this.resolvingFixes.size() == 1;
  }

  /**
   * Returns the location the single fix that resolves this error.
   *
   * @return Location of the fix resolving this error.
   */
  public Location toResolvingLocation() {
    Preconditions.checkArgument(resolvingFixes.size() == 1);
    // no get() method, have to use iterator.
    return resolvingFixes.iterator().next().toLocation();
  }

  /**
   * Returns the location of the parameter that can resolve this error.
   *
   * @return Location of parameter that can resolve this error.
   */
  public OnParameter toResolvingParameter() {
    Location resolvingLocation = toResolvingLocation();
    Preconditions.checkArgument(resolvingLocation.isOnParameter());
    return resolvingLocation.toParameter();
  }

  @Override
  public boolean equals(Object o) {
    if (this == o) {
      return true;
    }
    if (!(o instanceof Error)) {
      return false;
    }
    Error error = (Error) o;
    if (!messageType.equals(error.messageType)) {
      return false;
    }
    if (!region.equals(error.region)) {
      return false;
    }
    if (messageType.equals(METHOD_INITIALIZER_ERROR)) {
      // we do not need to compare error messages as it can be the same error with a different error
      // message and should not be treated as a separate error.
      return true;
    }
    return message.equals(error.message)
        && resolvingFixes.equals(error.resolvingFixes)
        && offset == error.offset;
  }

  /**
   * Checks if error is resolvable and all suggested fixes must be applied to an element in target
   * module.
   *
   * @param tree Method declaration tree to check if elements on are on target.
   * @return true, if error is resolvable via fixes on target module.
   */
  public boolean isFixableOnTarget(MethodDeclarationTree tree) {
    return resolvingFixes.size() > 0
        && this.resolvingFixes.stream().allMatch(fix -> tree.declaredInModule(fix.toLocation()));
  }

  @Override
  public int hashCode() {
    return Objects.hash(
        messageType,
        // to make sure equal objects will produce the same hashcode.
        messageType.equals(METHOD_INITIALIZER_ERROR) ? METHOD_INITIALIZER_ERROR : message,
        region,
        resolvingFixes,
        offset);
  }

  @Override
  public String toString() {
    return "Type='" + messageType + '\'' + ", message='" + message + '\'';
  }

  /**
   * Collects all resolving fixes in given collection of errors as an immutable set.
   *
   * @param errors Collection of errors.
   * @return Immutable set of fixes which can resolve all given errors.
   */
  public static ImmutableSet<Fix> getResolvingFixesOfErrors(Collection<Error> errors) {
    Map<Fix, Set<Set<String>>> m =
        errors.stream()
            .flatMap(error -> error.resolvingFixes.stream())
            .collect(groupingBy(identity(), mapping(fix -> fix.reasons, Collectors.toSet())));
    m.forEach((fix, sets) -> sets.forEach(fix.reasons::addAll));
    return ImmutableSet.copyOf(m.keySet());
  }
}<|MERGE_RESOLUTION|>--- conflicted
+++ resolved
@@ -38,11 +38,8 @@
 import java.util.Collection;
 import java.util.Map;
 import java.util.Objects;
-<<<<<<< HEAD
 import java.util.Set;
 import java.util.stream.Collectors;
-=======
->>>>>>> e4604746
 import javax.annotation.Nullable;
 
 /** Represents an error reported by NullAway. */
@@ -53,11 +50,7 @@
   public final String messageType;
   /** Error message. */
   public final String message;
-<<<<<<< HEAD
-  /** The fix which can resolve this error if such fixes exists. */
-=======
   /** The fixes which can resolve this error (possibly empty). */
->>>>>>> e4604746
   private final ImmutableSet<Fix> resolvingFixes;
   /** Offset of program point in original version where error is reported. */
   private final int offset;
@@ -66,20 +59,12 @@
 
   public Error(
       String messageType, String message, Region region, int offset, @Nullable Fix resolvingFix) {
-<<<<<<< HEAD
-    super(region);
-    this.messageType = messageType;
-    this.message = message;
-    this.offset = offset;
-    this.resolvingFixes = resolvingFix == null ? ImmutableSet.of() : ImmutableSet.of(resolvingFix);
-=======
     this(
         messageType,
         message,
         region,
         offset,
         resolvingFix == null ? ImmutableSet.of() : ImmutableSet.of(resolvingFix));
->>>>>>> e4604746
   }
 
   public Error(
