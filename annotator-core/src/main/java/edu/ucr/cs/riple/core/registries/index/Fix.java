--- conflicted
+++ resolved
@@ -50,33 +50,17 @@
   public final Set<AddAnnotation> changes;
   /** Reasons this fix is suggested by NullAway in string. */
   public final ImmutableSet<String> reasons;
-<<<<<<< HEAD
-  /**
-   * If true, the fix is suggested due to an error in the target module, false if the fix is
-   * suggested due to error in downstream dependencies.
-   */
-  public boolean fixSourceIsInTarget;
-
-  public Fix(AddAnnotation change, String reason, boolean fixSourceIsInTarget) {
-    this(change, ImmutableSet.of(reason), fixSourceIsInTarget);
-  }
-
-  public Fix(AddAnnotation change, ImmutableSet<String> reasons, boolean fixSourceIsInTarget) {
-    this(ImmutableSet.of(change), reasons, fixSourceIsInTarget);
-  }
-
-  public Fix(
-      Set<AddAnnotation> changes, ImmutableSet<String> reasons, boolean fixSourceIsInTarget) {
-    this.changes = changes;
-=======
 
   public Fix(AddAnnotation change, String reason) {
     this(change, ImmutableSet.of(reason));
   }
 
   public Fix(AddAnnotation change, ImmutableSet<String> reasons) {
-    this.change = change;
->>>>>>> 7cfb5c62
+    this(ImmutableSet.of(change), reasons);
+  }
+
+  public Fix(ImmutableSet<AddAnnotation> change, ImmutableSet<String> reasons) {
+    this.changes = change;
     this.reasons = reasons;
   }
 
