/*
 * MIT License
 *
 * Copyright (c) 2023 Nima Karimipour
 *
 * Permission is hereby granted, free of charge, to any person obtaining a copy
 * of this software and associated documentation files (the "Software"), to deal
 * in the Software without restriction, including without limitation the rights
 * to use, copy, modify, merge, publish, distribute, sublicense, and/or sell
 * copies of the Software, and to permit persons to whom the Software is
 * furnished to do so, subject to the following conditions:
 *
 * The above copyright notice and this permission notice shall be included in
 * all copies or substantial portions of the Software.
 *
 * THE SOFTWARE IS PROVIDED "AS IS", WITHOUT WARRANTY OF ANY KIND, EXPRESS OR
 * IMPLIED, INCLUDING BUT NOT LIMITED TO THE WARRANTIES OF MERCHANTABILITY,
 * FITNESS FOR A PARTICULAR PURPOSE AND NONINFRINGEMENT. IN NO EVENT SHALL THE
 * AUTHORS OR COPYRIGHT HOLDERS BE LIABLE FOR ANY CLAIM, DAMAGES OR OTHER
 * LIABILITY, WHETHER IN AN ACTION OF CONTRACT, TORT OR OTHERWISE, ARISING FROM,
 * OUT OF OR IN CONNECTION WITH THE SOFTWARE OR THE USE OR OTHER DEALINGS IN
 * THE SOFTWARE.
 */

package edu.ucr.cs.riple.core.checkers.nullaway;

import com.google.common.base.Preconditions;
import com.google.common.collect.ImmutableSet;
import edu.ucr.cs.riple.core.Context;
import edu.ucr.cs.riple.core.checkers.CheckerBaseClass;
import edu.ucr.cs.riple.core.injectors.AnnotationInjector;
import edu.ucr.cs.riple.core.module.ModuleConfiguration;
import edu.ucr.cs.riple.core.module.ModuleInfo;
import edu.ucr.cs.riple.core.registries.field.FieldInitializationStore;
import edu.ucr.cs.riple.core.registries.index.Fix;
import edu.ucr.cs.riple.core.registries.region.Region;
import edu.ucr.cs.riple.core.util.Utility;
import edu.ucr.cs.riple.injector.Helper;
import edu.ucr.cs.riple.injector.changes.AddAnnotation;
import edu.ucr.cs.riple.injector.changes.AddMarkerAnnotation;
import edu.ucr.cs.riple.injector.changes.AddSingleElementAnnotation;
import edu.ucr.cs.riple.injector.location.Location;
import edu.ucr.cs.riple.injector.location.OnField;
import edu.ucr.cs.riple.injector.location.OnParameter;
import java.io.BufferedReader;
import java.io.IOException;
import java.nio.charset.Charset;
import java.nio.file.Files;
import java.nio.file.Path;
import java.util.Arrays;
import java.util.HashSet;
import java.util.Objects;
import java.util.Set;
import java.util.stream.Collectors;

/** Represents <a href="https://github.com/uber/NullAway">NullAway</a> checker in Annotator. */
public class NullAway extends CheckerBaseClass<NullAwayError> {

  /**
   * The name of the checker. To select this checker, this name must be used in the configurations.
   */
  public static final String NAME = "NULLAWAY";
  /** Supported version of NullAway serialization. */
  public static final int VERSION = 3;

  public NullAway(Context context) {
    super(context);
  }

  @Override
  public Set<NullAwayError> deserializeErrors(ModuleInfo module) {
    ImmutableSet<Path> paths =
        module.getModuleConfiguration().stream()
            .map(configuration -> configuration.dir.resolve("errors.tsv"))
            .collect(ImmutableSet.toImmutableSet());
    Set<NullAwayError> errors = new HashSet<>();
    paths.forEach(
        path -> {
          try {
            try (BufferedReader br = Files.newBufferedReader(path, Charset.defaultCharset())) {
              String line;
              // Skip header.
              br.readLine();
              while ((line = br.readLine()) != null) {
                errors.add(deserializeErrorFromTSVLine(module, line));
              }
            }
          } catch (IOException e) {
            throw new RuntimeException("Exception happened in reading errors at: " + path, e);
          }
        });
    return errors;
  }

  /**
   * Deserializes an error from a TSV line.
   *
   * @param moduleInfo Module info.
   * @param line Given TSV line.
   * @return the deserialized error corresponding to the values in the given tsv line.
   */
  private NullAwayError deserializeErrorFromTSVLine(ModuleInfo moduleInfo, String line) {
    Context context = moduleInfo.getContext();
    String[] values = line.split("\t");
    Preconditions.checkArgument(
        values.length == 12,
        "Expected 12 values to create Error instance in NullAway serialization version 2 but found: "
            + values.length);
    int offset = Integer.parseInt(values[4]);
    Path path = Helper.deserializePath(values[5]);
    String errorMessage = values[1];
    String errorType = values[0];
    Region region = new Region(values[2], values[3]);
    Location nonnullTarget =
        Location.createLocationFromArrayInfo(Arrays.copyOfRange(values, 6, 12));
    if (nonnullTarget == null && errorType.equals(NullAwayError.METHOD_INITIALIZER_ERROR)) {
      Set<AddAnnotation> annotationsOnField =
          computeAddAnnotationInstancesForUninitializedFields(errorMessage, region, moduleInfo);
      return createError(
          errorType,
          errorMessage,
          region,
          context.offsetHandler.getOriginalOffset(path, offset),
          annotationsOnField,
          moduleInfo);
    }
    if (nonnullTarget != null && nonnullTarget.isOnField()) {
      nonnullTarget = extendVariableList(nonnullTarget.toField(), moduleInfo);
    }
    Set<AddAnnotation> annotations =
        nonnullTarget == null
<<<<<<< HEAD
            ? Set.of()
            : Set.of(new AddMarkerAnnotation(nonnullTarget, config.nullableAnnot));
=======
            ? null
            : new Fix(new AddMarkerAnnotation(nonnullTarget, config.nullableAnnot));
>>>>>>> a60d7d25
    return createError(
        errorType,
        errorMessage,
        region,
        context.offsetHandler.getOriginalOffset(path, offset),
        annotations,
        moduleInfo);
  }

  /**
   * Extracts uninitialized field names from the given error message.
   *
   * @param errorMessage Error message.
   * @return Set of uninitialized field names.
   */
  private Set<String> extractUninitializedFieldNames(String errorMessage) {
    String prefix = "initializer method does not guarantee @NonNull field";
    int begin = prefix.length();
    if (errorMessage.charAt(begin) == 's') {
      begin += 1;
    }
    int end = errorMessage.indexOf(" is initialized along");
    end = end == -1 ? errorMessage.indexOf(" are initialized along ") : end;
    if (end == -1) {
      throw new RuntimeException(
          "Error message for initializer error not recognized in version "
              + 3
              + ": "
              + errorMessage);
    }
    String[] fieldsData = errorMessage.substring(begin, end).split(",");
    Set<String> fields =
        Arrays.stream(fieldsData)
            // NullAway serializes line number right after a field name starting with an open
            // parentheses. (e.g. foo (line z)). This approach of extracting field names is
            // extremely dependent on the format of NullAway error messages. Should be watched
            // carefully and updated if the format is changed by NullAway (maybe regex?).
            .map(s -> s.substring(0, s.indexOf("(")).trim())
            .collect(Collectors.toSet());
    if (fields.size() == 0) {
      throw new RuntimeException(
          "Could not extract any uninitialized field in message for initializer error in version "
              + 3
              + ": "
              + errorMessage);
    }
    return fields;
  }

  /**
   * Generates a set of fixes for uninitialized fields from the given error message.
   *
   * @param errorMessage Given error message.
   * @param region Region where the error is reported.
   * @return Set of fixes for uninitialized fields to resolve the given error.
   */
  protected ImmutableSet<AddAnnotation> computeAddAnnotationInstancesForUninitializedFields(
      String errorMessage, Region region, ModuleInfo module) {
    return extractUninitializedFieldNames(errorMessage).stream()
        .map(
            field -> {
              OnField locationOnField =
                  module.getFieldRegistry().getLocationOnField(region.clazz, field);
              if (locationOnField == null) {
                return null;
              }
<<<<<<< HEAD
              return new AddMarkerAnnotation(
                  extendVariableList(locationOnField, module), config.nullableAnnot);
=======
              return new Fix(
                  new AddMarkerAnnotation(
                      extendVariableList(locationOnField, module), config.nullableAnnot));
>>>>>>> a60d7d25
            })
        .filter(Objects::nonNull)
        .collect(ImmutableSet.toImmutableSet());
  }

  /**
   * Suppresses remaining errors by following steps below:
   *
   * <ul>
   *   <li>Enclosing method of triggered errors will be marked with {@code @NullUnmarked}
   *       annotation.
   *   <li>Uninitialized fields (inline or by constructor) will be annotated as
   *       {@code @SuppressWarnings("NullAway.Init")}.
   *   <li>Explicit {@code Nullable} assignments to fields will be annotated as
   *       {@code @SuppressWarnings("NullAway")}.
   * </ul>
   *
   * @param injector Annotation injector to inject selected annotations.
   */
  @Override
  public void suppressRemainingErrors(AnnotationInjector injector) {
    // Collect regions with remaining errors.
    Utility.buildTarget(context);
    Set<NullAwayError> remainingErrors = deserializeErrors(context.targetModuleInfo);
    Set<Fix> remainingFixes =
        Utility.readFixesFromOutputDirectory(context, context.targetModuleInfo);
    // Collect all regions for NullUnmarked.
    // For all errors in regions which correspond to a method's body, we can add @NullUnmarked at
    // the method level.
    Set<AddAnnotation> nullUnMarkedAnnotations =
        remainingErrors.stream()
            // find the corresponding method nodes.
            .map(
                error -> {
                  if (error.getRegion().isOnCallable()
                      &&
                      // We suppress initialization errors reported on constructors using
                      // @SuppressWarnings("NullAway.Init"). We add @NullUnmarked on constructors
                      // only for errors in the body of the constructor.
                      error.isNonInitializationError()) {
                    return context
                        .targetModuleInfo
                        .getMethodRegistry()
                        .findMethodByName(error.encClass(), error.encMember());
                  }
                  // For methods invoked in an initialization region, where the error is that
                  // `@Nullable` is being passed as an argument, we add a `@NullUnmarked` annotation
                  // to the called method.
                  if (error.messageType.equals("PASS_NULLABLE")
                      && error.isSingleAnnotationFix()
                      && error.toResolvingLocation().isOnParameter()) {
                    OnParameter nullableParameter = error.toResolvingParameter();
                    return context
                        .targetModuleInfo
                        .getMethodRegistry()
                        .findMethodByName(
                            nullableParameter.clazz, nullableParameter.enclosingMethod.method);
                  }
                  return null;
                })
            // Filter null values from map above.
            .filter(Objects::nonNull)
            .map(node -> new AddMarkerAnnotation(node.location, config.nullUnMarkedAnnotation))
            .collect(Collectors.toSet());

    // For errors within static initialization blocks, add a @NullUnmarked annotation on the
    // enclosing class
    nullUnMarkedAnnotations.addAll(
        remainingErrors.stream()
            .filter(
                error ->
                    error.getRegion().isOnInitializationBlock()
                        && !error.getRegion().isInAnonymousClass())
            .map(
                error ->
                    new AddMarkerAnnotation(
                        context.targetModuleInfo.getLocationOnClass(error.getRegion().clazz),
                        config.nullUnMarkedAnnotation))
            .collect(Collectors.toSet()));
    Set<AddAnnotation> result = new HashSet<>(nullUnMarkedAnnotations);

    // Collect suppress warnings, errors on field declaration regions.
    Set<OnField> fieldsWithSuppressWarnings =
        remainingErrors.stream()
            .filter(
                error -> {
                  if (!error.getRegion().isOnField()) {
                    return false;
                  }
                  if (error.messageType.equals("PASS_NULLABLE")) {
                    // It is already resolved with @NullUnmarked selected above.
                    return false;
                  }
                  // We can silence them by SuppressWarnings("NullAway.Init")
                  return error.isNonInitializationError();
                })
            .map(
                error ->
                    context
                        .targetModuleInfo
                        .getFieldRegistry()
                        .getLocationOnField(error.getRegion().clazz, error.getRegion().member))
            .filter(Objects::nonNull)
            .collect(Collectors.toSet());

    Set<AddAnnotation> suppressWarningsAnnotations =
        fieldsWithSuppressWarnings.stream()
            .map(
                onField ->
                    new AddSingleElementAnnotation(onField, "SuppressWarnings", "NullAway", false))
            .collect(Collectors.toSet());
    result.addAll(suppressWarningsAnnotations);

    // Collect NullAway.Init SuppressWarnings
    Set<AddAnnotation> initializationSuppressWarningsAnnotations =
        remainingErrors.stream()
            .filter(
                e ->
                    e.messageType.equals("METHOD_NO_INIT") || e.messageType.equals("FIELD_NO_INIT"))
            .flatMap(e -> e.getResolvingFixes().stream())
            .filter(Fix::isOnField)
            // Filter nodes annotated with SuppressWarnings("NullAway")
            .filter(fix -> !fieldsWithSuppressWarnings.contains(fix.toField()))
            .map(
                fix ->
                    new AddSingleElementAnnotation(
                        fix.toField(), "SuppressWarnings", "NullAway.Init", false))
            .collect(Collectors.toSet());
    result.addAll(initializationSuppressWarningsAnnotations);
    injector.injectAnnotations(result);
    // update log
    context.log.updateInjectedAnnotations(result);
    // Collect @NullUnmarked annotations on classes for any remaining error.
    Utility.buildTarget(context);
    remainingErrors = deserializeErrors(context.targetModuleInfo);
    nullUnMarkedAnnotations =
        remainingErrors.stream()
            .filter(error -> !error.getRegion().isInAnonymousClass())
            .map(
                error ->
                    new AddMarkerAnnotation(
                        context.targetModuleInfo.getLocationOnClass(error.getRegion().clazz),
                        config.nullUnMarkedAnnotation))
            .collect(Collectors.toSet());
    injector.injectAnnotations(nullUnMarkedAnnotations);
    // update log
    context.log.updateInjectedAnnotations(nullUnMarkedAnnotations);
  }

  @Override
  public void preprocess(AnnotationInjector injector) {
    // Collect @Initializer annotations. Heuristically, we add @Initializer on methods which writes
    // a @Nonnull value to more than one uninitialized field, and guarantees initialized fields are
    // nonnull at all exit paths.
    // Collect uninitialized fields.
    Set<OnField> uninitializedFields =
        Utility.readErrorsFromOutputDirectory(
                context, context.targetModuleInfo, NullAwayError.class)
            .stream()
            .filter(e -> e.messageType.equals("FIELD_NO_INIT"))
            .flatMap(e -> e.getResolvingFixes().stream())
            .filter(Fix::isOnField)
            .map(Fix::toField)
            .collect(Collectors.toSet());
    FieldInitializationStore fieldInitializationStore = new FieldInitializationStore(context);
    // Collect selected initializers methods.
    Set<AddAnnotation> initializers =
        fieldInitializationStore.findInitializers(uninitializedFields).stream()
            .map(onMethod -> new AddMarkerAnnotation(onMethod, config.initializerAnnot))
            .collect(Collectors.toSet());
    // Inject @Initializer annotations.
    injector.injectAnnotations(initializers);
  }

  /**
   * Creates a {@link NullAwayError} instance using the provided arguments. It also removes
   * annotation change requests that are on an element with explict nonnull annotation.
   *
   * @param errorType Error Type from NullAway.
   * @param errorMessage Error Message from NullAway.
   * @param region Region where the error is reported.
   * @param offset Offset of program point in the source file where the error is reported.
   * @param annotations Annotations that should be added source file to resolve the error.
   * @param module Module where this error is reported.
   * @return Creates and returns the corresponding {@link NullAwayError} instance using the provided
   *     information.
   */
  private NullAwayError createError(
      String errorType,
      String errorMessage,
      Region region,
      int offset,
      Set<AddAnnotation> annotations,
      ModuleInfo module) {
    // Filter fixes on elements with explicit nonnull annotations.
    ImmutableSet<AddAnnotation> cleanedAnnotations =
        annotations.stream()
            .filter(
                annot ->
                    !module.getNonnullStore().hasExplicitNonnullAnnotation(annot.getLocation()))
            .collect(ImmutableSet.toImmutableSet());
    return new NullAwayError(errorType, errorMessage, region, offset, cleanedAnnotations);
  }

  @Override
  public void verifyCheckerCompatibility() {
    Path pathToSerializationVersion =
        config.globalDir.resolve("0").resolve("serialization_version.txt");
    if (!Files.exists(pathToSerializationVersion)) {
      throw new RuntimeException(
          "This version of Annotator does not support the using NullAway version, please upgrade NullAway to version >= 0.10.10");
    }
    try {
      int version =
          Integer.parseInt(Files.readString(pathToSerializationVersion, Charset.defaultCharset()));
      Preconditions.checkArgument(
          version == VERSION,
          "This Annotator version only supports NullAway serialization version "
              + VERSION
              + ", but found: "
              + version
              + ", Please update Annotator or NullAway accordingly.");
    } catch (IOException e) {
      throw new RuntimeException(e);
    }
  }

  @Override
  public void prepareConfigFilesForBuild(ImmutableSet<ModuleConfiguration> configurations) {
    configurations.forEach(
        module -> {
          FixSerializationConfig.Builder nullAwayConfig =
              new FixSerializationConfig.Builder()
                  .setSuggest(true, true)
                  .setOutputDirectory(module.dir.toString())
                  .setFieldInitInfo(true);
          nullAwayConfig.writeAsXML(module.checkerConfig.toString());
        });
  }
}<|MERGE_RESOLUTION|>--- conflicted
+++ resolved
@@ -129,13 +129,8 @@
     }
     Set<AddAnnotation> annotations =
         nonnullTarget == null
-<<<<<<< HEAD
             ? Set.of()
             : Set.of(new AddMarkerAnnotation(nonnullTarget, config.nullableAnnot));
-=======
-            ? null
-            : new Fix(new AddMarkerAnnotation(nonnullTarget, config.nullableAnnot));
->>>>>>> a60d7d25
     return createError(
         errorType,
         errorMessage,
@@ -202,14 +197,8 @@
               if (locationOnField == null) {
                 return null;
               }
-<<<<<<< HEAD
               return new AddMarkerAnnotation(
                   extendVariableList(locationOnField, module), config.nullableAnnot);
-=======
-              return new Fix(
-                  new AddMarkerAnnotation(
-                      extendVariableList(locationOnField, module), config.nullableAnnot));
->>>>>>> a60d7d25
             })
         .filter(Objects::nonNull)
         .collect(ImmutableSet.toImmutableSet());
@@ -329,7 +318,7 @@
             .filter(
                 e ->
                     e.messageType.equals("METHOD_NO_INIT") || e.messageType.equals("FIELD_NO_INIT"))
-            .flatMap(e -> e.getResolvingFixes().stream())
+            .flatMap(e -> e.getFixes().stream())
             .filter(Fix::isOnField)
             // Filter nodes annotated with SuppressWarnings("NullAway")
             .filter(fix -> !fieldsWithSuppressWarnings.contains(fix.toField()))
@@ -370,7 +359,7 @@
                 context, context.targetModuleInfo, NullAwayError.class)
             .stream()
             .filter(e -> e.messageType.equals("FIELD_NO_INIT"))
-            .flatMap(e -> e.getResolvingFixes().stream())
+            .flatMap(e -> e.getFixes().stream())
             .filter(Fix::isOnField)
             .map(Fix::toField)
             .collect(Collectors.toSet());
