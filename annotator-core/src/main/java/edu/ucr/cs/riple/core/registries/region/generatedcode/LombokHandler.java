--- conflicted
+++ resolved
@@ -87,7 +87,6 @@
     ImmutableSet.Builder<Fix> builder = ImmutableSet.builder();
     fixes.forEach(
         fix ->
-<<<<<<< HEAD
             fix.changes.forEach(
                 addAnnotation ->
                     addAnnotation
@@ -121,48 +120,9 @@
                                             new Fix(
                                                 new AddMarkerAnnotation(
                                                     getterMethod.location,
-                                                    change.getAnnotationName().fullName),
-                                                fix.reasons));
+                                                    change.getAnnotationName().fullName)));
                                       }
                                     }))));
-=======
-            fix.ifOnField(
-                onField ->
-                    onField.variables.forEach(
-                        name -> {
-                          // Expected getter method signature.
-                          String getterSignature =
-                              "get"
-                                  + Character.toUpperCase(name.charAt(0))
-                                  + name.substring(1)
-                                  + "()";
-                          // Check if method is lombok generated.
-                          MethodRecord getterMethod =
-                              moduleInfo
-                                  .getMethodRegistry()
-                                  .findMethodByName(onField.clazz, getterSignature);
-                          if (getterMethod == null) {
-                            // Getter method is not declared. skip.
-                            // Note: If the getter method is generated, it should still be in the
-                            // registry.
-                            return;
-                          }
-                          if (isLombokGenerated(getterMethod.annotations)) {
-                            // Method is lombok generated, add a fix to add the annotation on the
-                            // method.
-                            if (!(fix.change instanceof AnnotationChange)) {
-                              // Only annotation changes are supported for now.
-                              return;
-                            }
-                            AnnotationChange change = (AnnotationChange) fix.change;
-                            builder.add(
-                                new Fix(
-                                    new AddMarkerAnnotation(
-                                        getterMethod.location,
-                                        change.getAnnotationName().fullName)));
-                          }
-                        })));
->>>>>>> a60d7d25
     return builder.build();
   }
 
