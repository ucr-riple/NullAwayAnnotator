/*
 * MIT License
 *
 * Copyright (c) 2022 Nima Karimipour
 *
 * Permission is hereby granted, free of charge, to any person obtaining a copy
 * of this software and associated documentation files (the "Software"), to deal
 * in the Software without restriction, including without limitation the rights
 * to use, copy, modify, merge, publish, distribute, sublicense, and/or sell
 * copies of the Software, and to permit persons to whom the Software is
 * furnished to do so, subject to the following conditions:
 *
 * The above copyright notice and this permission notice shall be included in
 * all copies or substantial portions of the Software.
 *
 * THE SOFTWARE IS PROVIDED "AS IS", WITHOUT WARRANTY OF ANY KIND, EXPRESS OR
 * IMPLIED, INCLUDING BUT NOT LIMITED TO THE WARRANTIES OF MERCHANTABILITY,
 * FITNESS FOR A PARTICULAR PURPOSE AND NONINFRINGEMENT. IN NO EVENT SHALL THE
 * AUTHORS OR COPYRIGHT HOLDERS BE LIABLE FOR ANY CLAIM, DAMAGES OR OTHER
 * LIABILITY, WHETHER IN AN ACTION OF CONTRACT, TORT OR OTHERWISE, ARISING FROM,
 * OUT OF OR IN CONNECTION WITH THE SOFTWARE OR THE USE OR OTHER DEALINGS IN
 * THE SOFTWARE.
 */

package edu.ucr.cs.riple.core.registries.field;

import com.github.javaparser.ast.CompilationUnit;
import com.github.javaparser.ast.NodeList;
import com.github.javaparser.ast.body.BodyDeclaration;
import com.github.javaparser.ast.body.VariableDeclarator;
import com.github.javaparser.utils.Pair;
import com.google.common.collect.ImmutableSet;
import com.google.common.collect.Multimap;
import com.google.common.collect.MultimapBuilder;
import com.google.common.collect.Sets;
import edu.ucr.cs.riple.core.Context;
import edu.ucr.cs.riple.core.module.ModuleConfiguration;
import edu.ucr.cs.riple.core.registries.Registry;
import edu.ucr.cs.riple.injector.Helper;
import edu.ucr.cs.riple.injector.Injector;
import edu.ucr.cs.riple.injector.exceptions.TargetClassNotFound;
import edu.ucr.cs.riple.injector.location.Location;
import edu.ucr.cs.riple.injector.location.OnClass;
import edu.ucr.cs.riple.injector.location.OnField;
import edu.ucr.cs.riple.scanner.Serializer;
import java.nio.file.Path;
import java.util.Collections;
import java.util.Optional;
import java.util.Set;
import javax.annotation.Nullable;

/**
 * Stores field declaration data on classes. It can Detect multiple inline field declarations. An
 * annotation will be injected on top of the field declaration statement, and in inline multiple
 * field declarations that annotation will be considered for all declaring fields. This class is
 * used to detect these cases and adjust the suggested fix instances. (e.g. If we have Object f, i,
 * j; and a Fix suggesting f to be {@code Nullable}, this class will replace that fix with a fix
 * suggesting f, i, and j be {@code Nullable}.)
 */
public class FieldRegistry extends Registry<ClassFieldRecord> {

  /**
   * A map from class flat name to a set of field names that are declared in that class but not
   * initialized at declaration.
   */
  private Multimap<String, String> uninitializedFields;
  /**
   * Constructor for {@link FieldRegistry}.
   *
   * @param module Information of the target module.
   */
  public FieldRegistry(ModuleConfiguration module, Context context) {
    this(ImmutableSet.of(module), context);
  }

  /**
   * Constructor for {@link FieldRegistry}. Contents are accumulated from multiple sources.
   *
   * @param modules Information of set of modules.
   */
  public FieldRegistry(ImmutableSet<ModuleConfiguration> modules, Context context) {
    super(
        modules.stream()
            .map(info -> info.dir.resolve(Serializer.CLASS_RECORD_FILE_NAME))
            .collect(ImmutableSet.toImmutableSet()),
        context);
  }

  @Override
  protected void setup() {
    super.setup();
    this.uninitializedFields = MultimapBuilder.hashKeys().hashSetValues().build();
  }

  @Override
  protected Builder<ClassFieldRecord> getBuilder() {
<<<<<<< HEAD
    return values -> {
      // Class flat name.
      String clazz = values[0];
      // Path to class.
      Path path = Helper.deserializePath(values[1]);
      CompilationUnit tree = Injector.parse(path, context.config.languageLevel);
      if (tree == null) {
        return null;
      }
      NodeList<BodyDeclaration<?>> members;
      try {
        members = Helper.getTypeDeclarationMembersByFlatName(tree, clazz);
      } catch (TargetClassNotFound notFound) {
        System.err.println(notFound.getMessage());
        return null;
=======
    return new Builder<>() {
      Pair<Path, CompilationUnit> lastParsedSourceFile = new Pair<>(null, null);

      @Override
      public ClassFieldRecord build(String[] values) {
        // This method is called with values in format of: [class flat name, path to source file].
        // To avoid parsing a source file multiple times, we keep the last parsed
        // source file in a reference.
        // This optimization is according to the assumption that Scanner
        // visits all classes within a single compilation unit tree consecutively.
        // Path to class.
        Path path = Helper.deserializePath(values[1]);
        CompilationUnit tree;
        if (lastParsedSourceFile.a != null && lastParsedSourceFile.a.equals(path)) {
          // Already visited.
          tree = lastParsedSourceFile.b;
        } else {
          tree = Injector.parse(path);
        }
        lastParsedSourceFile = new Pair<>(path, tree);
        if (tree == null) {
          return null;
        }
        NodeList<BodyDeclaration<?>> members;
        // Class flat name.
        String clazz = values[0];
        try {
          members = Helper.getTypeDeclarationMembersByFlatName(tree, clazz);
        } catch (TargetClassNotFound notFound) {
          System.err.println(notFound.getMessage());
          return null;
        }
        ClassFieldRecord record = new ClassFieldRecord(path, clazz);
        members.forEach(
            bodyDeclaration ->
                bodyDeclaration.ifFieldDeclaration(
                    fieldDeclaration -> {
                      NodeList<VariableDeclarator> vars = fieldDeclaration.getVariables();
                      if (vars.getFirst().isEmpty()) {
                        // unexpected but just in case.
                        return;
                      }
                      record.addFieldDeclaration(fieldDeclaration);
                      // Collect uninitialized fields at declaration.
                      vars.forEach(
                          variableDeclarator -> {
                            String fieldName = variableDeclarator.getNameAsString();
                            if (variableDeclarator.getInitializer().isEmpty()) {
                              uninitializedFields.put(clazz, fieldName);
                            }
                          });
                    }));
        // We still want to keep the information about the class even if it has no field
        // declarations, so we can retrieve tha path to the file from the given class flat name.
        // This information is used in adding suppression annotations on class level.
        return record;
>>>>>>> ceb99cd0
      }
    };
  }

  /**
   * Returns all field names declared within the same declaration statement for any field given in
   * the parameter.
   *
   * @param clazz Flat name of the enclosing class.
   * @param fields Subset of all fields declared within the same statement in the given class.
   * @return Set of all fields declared within that statement.
   */
  public ImmutableSet<String> getInLineMultipleFieldDeclarationsOnField(
      String clazz, Set<String> fields) {
    ClassFieldRecord candidate =
        findRecordWithHashHint(node -> node.clazz.equals(clazz), ClassFieldRecord.hash(clazz));
    if (candidate == null) {
      // No inline multiple field declarations.
      return ImmutableSet.copyOf(fields);
    }
    Optional<ClassFieldRecord.FieldDeclarationRecord> inLineGroupFieldDeclaration =
        candidate.fields.stream()
            .filter(group -> !Collections.disjoint(group.names, fields))
            .findFirst();
    if (inLineGroupFieldDeclaration.isPresent()) {
      return inLineGroupFieldDeclaration.get().names;
    }
    return ImmutableSet.copyOf(fields);
  }

  /**
   * Returns true if the given field is declared in the given class but not initialized at
   * declaration. A field declaration can contain multiple inline field declarations. This method
   * will return true if any of the declared fields is not initialized.
   *
   * @param field Location of field to check.
   * @return True if at least on of the given declarations at the given location is not initialized.
   */
  public boolean isUninitializedField(OnField field) {
    // According to javadoc, Multimap.get() returns an empty collection if key is not found,
    // therefore we do not need to check for key existence.
    return !Collections.disjoint(uninitializedFields.get(field.clazz), field.variables);
  }

  /**
   * Creates a {@link OnField} instance targeting the passed field and class.
   *
   * @param clazz Enclosing class of the field.
   * @param field Field name.
   * @return {@link OnField} instance targeting the passed field and class.
   */
  public OnField getLocationOnField(String clazz, String field) {
    ClassFieldRecord candidate =
        findRecordWithHashHint(node -> node.clazz.equals(clazz), ClassFieldRecord.hash(clazz));
    Set<String> fieldNames = Sets.newHashSet(field);
    if (candidate == null) {
      // field is on byte code.
      return null;
    }
    return new OnField(candidate.pathToSourceFile, candidate.clazz, fieldNames);
  }

  /**
   * Creates a {@link OnClass} instance targeting the passed classes flat name.
   *
   * @param clazz Enclosing class of the field.
   * @return {@link OnClass} instance targeting the passed classes flat name.
   */
  public OnClass getLocationOnClass(String clazz) {
    ClassFieldRecord candidate =
        findRecordWithHashHint(node -> node.clazz.equals(clazz), ClassFieldRecord.hash(clazz));
    if (candidate == null) {
      // class not observed in source code.
      return null;
    }
    return new OnClass(candidate.pathToSourceFile, candidate.clazz);
  }

  /**
   * Returns fields with public visibility and a non-primitive return type.
   *
   * @return ImmutableSet of fields location.
   */
  public ImmutableSet<OnField> getPublicFieldWithNonPrimitiveType() {
    ImmutableSet.Builder<OnField> builder = ImmutableSet.builder();
    contents
        .values()
        .forEach(
            record ->
                record.fields.forEach(
                    fieldDeclarationRecord -> {
                      if (fieldDeclarationRecord.isPublicFieldWithNonPrimitiveType()) {
                        builder.add(
                            new OnField(
                                record.pathToSourceFile,
                                record.clazz,
                                fieldDeclarationRecord.names));
                      }
                    }));
    return builder.build();
  }

  /**
   * Checks if the given location is a field and declared in the module this registry is created
   * for.
   *
   * @param location Location of check.
   * @return True if the given location is a field and declared in the module this registry is
   *     created for.
   */
  public boolean declaredInModule(@Nullable Location location) {
    if (location == null || location.clazz.equals("null")) {
      return false;
    }
    if (!location.isOnField()) {
      return false;
    }
    OnField onField = location.toField();
    return findRecordWithHashHint(
            node ->
                node.clazz.equals(location.clazz)
                    && node.hasExactFieldDeclarationWithNames(onField.variables),
            ClassFieldRecord.hash(location.clazz))
        != null;
  }
}<|MERGE_RESOLUTION|>--- conflicted
+++ resolved
@@ -94,23 +94,6 @@
 
   @Override
   protected Builder<ClassFieldRecord> getBuilder() {
-<<<<<<< HEAD
-    return values -> {
-      // Class flat name.
-      String clazz = values[0];
-      // Path to class.
-      Path path = Helper.deserializePath(values[1]);
-      CompilationUnit tree = Injector.parse(path, context.config.languageLevel);
-      if (tree == null) {
-        return null;
-      }
-      NodeList<BodyDeclaration<?>> members;
-      try {
-        members = Helper.getTypeDeclarationMembersByFlatName(tree, clazz);
-      } catch (TargetClassNotFound notFound) {
-        System.err.println(notFound.getMessage());
-        return null;
-=======
     return new Builder<>() {
       Pair<Path, CompilationUnit> lastParsedSourceFile = new Pair<>(null, null);
 
@@ -128,7 +111,7 @@
           // Already visited.
           tree = lastParsedSourceFile.b;
         } else {
-          tree = Injector.parse(path);
+          tree = Injector.parse(path, context.config.languageLevel);
         }
         lastParsedSourceFile = new Pair<>(path, tree);
         if (tree == null) {
@@ -167,7 +150,6 @@
         // declarations, so we can retrieve tha path to the file from the given class flat name.
         // This information is used in adding suppression annotations on class level.
         return record;
->>>>>>> ceb99cd0
       }
     };
   }
