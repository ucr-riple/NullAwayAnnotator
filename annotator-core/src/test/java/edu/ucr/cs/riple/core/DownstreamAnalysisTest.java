--- conflicted
+++ resolved
@@ -40,11 +40,7 @@
     coreTestHelper
         .addExpectedReports(
             // Change reduces errors on target by -4, but increases them in downstream dependency
-<<<<<<< HEAD
-            // DepA by 3, DepB by 4 and DepC by 3. Hence, the total effect is: 5.
-=======
             // DepA by 3, DepB by 4 and DepC by 3. Hence, the total effect is: 6.
->>>>>>> 0550bb54
             new TReport(new OnMethod("Foo.java", "test.target.Foo", "returnNullableBad(int)"), 6),
             // Change reduces errors on target by -5, but increases them in downstream dependency
             // DepA by 0, DepB by 1 and DepC by 0. Hence, the total effect is: -4.
@@ -82,14 +78,9 @@
   public void lowerBoundComputationTest() {
     coreTestHelper
         .addExpectedReports(
-<<<<<<< HEAD
             // Only returnNullableBad triggers new errors in this fix chain (+10), lower bound is
             // 10.
-            new TReport(new OnMethod("Foo.java", "test.target.Foo", "returnNullableBad(int)"), 9),
-=======
-            // Only returnNullableBad triggers new errors in this fix chain (+9), lower bound is 10.
             new TReport(new OnMethod("Foo.java", "test.target.Foo", "returnNullableBad(int)"), 10),
->>>>>>> 0550bb54
             // Only returnNullableGood triggers new errors in this fix chain (+1), lower bound is 1.
             new TReport(new OnMethod("Foo.java", "test.target.Foo", "returnNullableGood(int)"), 1),
             // Root fix triggers 1 error on downstream dependency but returnNullableBad is
@@ -110,11 +101,7 @@
   public void upperBoundComputationTest() {
     coreTestHelper
         .addExpectedReports(
-<<<<<<< HEAD
-            // Only returnNullableBad triggers new errors in this fix chain (+9) and upper bound
-=======
             // Only returnNullableBad triggers new errors in this fix chain (+10) and upper bound
->>>>>>> 0550bb54
             // should be 10
             new TReport(new OnMethod("Foo.java", "test.target.Foo", "returnNullableBad(int)"), 10),
             // Only returnNullableGood triggers new errors in this fix chain (+1) and upper bound
