--- conflicted
+++ resolved
@@ -24,17 +24,11 @@
 
 package edu.ucr.cs.riple.core.tools;
 
-import edu.ucr.cs.riple.core.Config;
-import edu.ucr.cs.riple.core.metadata.field.FieldDeclarationStore;
-import edu.ucr.cs.riple.core.metadata.index.Error;
 import java.io.BufferedReader;
-import java.io.IOException;
 import java.io.InputStreamReader;
 import java.nio.charset.Charset;
-import java.nio.file.Files;
 import java.nio.file.Path;
 import java.nio.file.Paths;
-import java.util.HashSet;
 import java.util.List;
 import java.util.Objects;
 import java.util.Set;
@@ -59,36 +53,6 @@
     } catch (Exception e) {
       throw new RuntimeException("Exception happened in executing command: " + command, e);
     }
-  }
-
-  /**
-   * Reads serialized errors at the given path.
-   *
-   * @param path Path to errors.tsv.
-   * @return List of serialized errors.
-   */
-<<<<<<< HEAD
-  public static List<Error> readErrorsFromOutputDirectory(
-      Config config, Path path, FieldDeclarationStore store) {
-    List<Error> errors = new ArrayList<>();
-=======
-  public static Set<Error> readErrorsFromOutputDirectory(Config config, Path path) {
-    Set<Error> errors = new HashSet<>();
->>>>>>> 19a5ffff
-    try {
-      try (BufferedReader br =
-          Files.newBufferedReader(path.toFile().toPath(), Charset.defaultCharset())) {
-        String line;
-        // Skip headers.
-        br.readLine();
-        while ((line = br.readLine()) != null) {
-          errors.add(config.getAdapter().deserializeError(line.split("\t"), store));
-        }
-      }
-    } catch (IOException e) {
-      throw new RuntimeException("Exception happened in reading errors at: " + path, e);
-    }
-    return errors;
   }
 
   public static Path getPathOfResource(String relativePath) {
