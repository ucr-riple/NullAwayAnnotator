--- conflicted
+++ resolved
@@ -37,11 +37,7 @@
 import java.util.Objects;
 import java.util.Optional;
 import java.util.Set;
-<<<<<<< HEAD
-=======
-import javax.annotation.Nullable;
 import javax.lang.model.element.Modifier;
->>>>>>> d51d987b
 
 public class MethodInfo {
   public final Symbol.MethodSymbol symbol;
@@ -99,23 +95,6 @@
   @Override
   public String toString() {
     Preconditions.checkArgument(symbol != null, "Should not be null at this point.");
-<<<<<<< HEAD
-    return id
-        + "\t"
-        + (clazz != null ? clazz.flatName() : "null")
-        + "\t"
-        + symbol
-        + "\t"
-        + parent
-        + "\t"
-        + symbol.getParameters().size()
-        + "\t"
-        + Arrays.toString(annotFlags)
-        + "\t"
-        + hasNullableAnnotation
-        + "\t"
-        + uri.getPath();
-=======
     return String.join(
         "\t",
         String.valueOf(id),
@@ -127,9 +106,7 @@
         String.valueOf(hasNullableAnnotation),
         getVisibilityOfMethod(),
         String.valueOf(!symbol.getReturnType().isPrimitiveOrVoid()),
-        Arrays.toString(parameterNames),
         uri.getPath());
->>>>>>> d51d987b
   }
 
   public static String header() {
@@ -147,15 +124,10 @@
         + "\t"
         + "nullable"
         + "\t"
-<<<<<<< HEAD
-=======
         + "visibility"
         + "\t"
         + "non-primitive-return"
         + "\t"
-        + "parameters"
-        + "\t"
->>>>>>> d51d987b
         + "uri";
   }
 
@@ -173,24 +145,6 @@
 
   public void setURI(URI toUri) {
     this.uri = toUri;
-  }
-<<<<<<< HEAD
-=======
-
-  public void setParameterNames(List<? extends VariableTree> parameters) {
-    this.parameterNames =
-        parameters.stream()
-            .map(
-                new Function<VariableTree, String>() {
-                  @Override
-                  public @Nullable String apply(@Nullable VariableTree variableTree) {
-                    if (variableTree == null) {
-                      return null;
-                    }
-                    return variableTree.getName().toString();
-                  }
-                })
-            .toArray(String[]::new);
   }
 
   /**
@@ -212,5 +166,4 @@
     }
     return "package";
   }
->>>>>>> d51d987b
 }