package edu.ucr.cs.riple.autofixer;

import com.google.common.base.Preconditions;
<<<<<<< HEAD
import edu.ucr.cs.riple.autofixer.errors.Bank;
=======
>>>>>>> 5c458c68
import edu.ucr.cs.riple.autofixer.explorers.BasicExplorer;
import edu.ucr.cs.riple.autofixer.explorers.ClassFieldExplorer;
import edu.ucr.cs.riple.autofixer.explorers.DeepExplorer;
import edu.ucr.cs.riple.autofixer.explorers.Explorer;
import edu.ucr.cs.riple.autofixer.explorers.MethodParamExplorer;
import edu.ucr.cs.riple.autofixer.explorers.MethodReturnExplorer;
<<<<<<< HEAD
import edu.ucr.cs.riple.autofixer.metadata.CallUsageTracker;
import edu.ucr.cs.riple.autofixer.metadata.FieldUsageTracker;
import edu.ucr.cs.riple.autofixer.metadata.MethodInheritanceTree;
import edu.ucr.cs.riple.autofixer.nullaway.AutoFixConfig;
import edu.ucr.cs.riple.autofixer.nullaway.Writer;
=======
import edu.ucr.cs.riple.autofixer.metadata.index.Bank;
import edu.ucr.cs.riple.autofixer.metadata.index.Error;
import edu.ucr.cs.riple.autofixer.metadata.index.FixEntity;
import edu.ucr.cs.riple.autofixer.metadata.method.MethodInheritanceTree;
import edu.ucr.cs.riple.autofixer.metadata.trackers.CallUsageTracker;
import edu.ucr.cs.riple.autofixer.metadata.trackers.FieldUsageTracker;
import edu.ucr.cs.riple.autofixer.nullaway.AutoFixConfig;
import edu.ucr.cs.riple.autofixer.nullaway.Writer;
import edu.ucr.cs.riple.autofixer.util.Utility;
>>>>>>> 5c458c68
import edu.ucr.cs.riple.injector.Fix;
import edu.ucr.cs.riple.injector.Injector;
import edu.ucr.cs.riple.injector.WorkList;
import edu.ucr.cs.riple.injector.WorkListBuilder;
import java.util.ArrayList;
import java.util.Collections;
import java.util.List;
import java.util.stream.Collectors;

public class AutoFixer {

  public static String NULLABLE_ANNOT;
  public static int DEPTH;

  private String out_dir;
  private String buildCommand;
  private Injector injector;
  private List<Report> finishedReports;
  private List<Explorer> explorers;
  private DeepExplorer deepExplorer;

  public CallUsageTracker callUsageTracker;
  public FieldUsageTracker fieldUsageTracker;
  public MethodInheritanceTree methodInheritanceTree;

  private List<Fix> init(String buildCommand) {
    this.buildCommand = buildCommand;
    this.finishedReports = new ArrayList<>();
    AutoFixConfig.AutoFixConfigWriter config =
        new AutoFixConfig.AutoFixConfigWriter()
            .setLogError(true, true)
            .setMakeCallGraph(true)
            .setMakeFieldGraph(true)
            .setMethodInheritanceTree(true)
            .setSuggest(true, true)
            .setAnnots(AutoFixer.NULLABLE_ANNOT, "UNKNOWN")
            .setWorkList(Collections.singleton("*"));
    buildProject(config);
    List<Fix> allFixes = Collections.unmodifiableList(Utility.readAllFixes());
    this.injector = Injector.builder().setMode(Injector.MODE.BATCH).build();
    this.methodInheritanceTree = new MethodInheritanceTree(Writer.METHOD_INFO);
    this.callUsageTracker = new CallUsageTracker(Writer.CALL_GRAPH);
    this.fieldUsageTracker = new FieldUsageTracker(Writer.FIELD_GRAPH);
    this.explorers = new ArrayList<>();
    Bank<Error> errorBank = new Bank<>(Writer.ERROR, Error::new);
    Bank<FixEntity> fixIndex = new Bank<>(Writer.SUGGEST_FIX, FixEntity::new);
    this.deepExplorer = new DeepExplorer(this, errorBank, fixIndex);
    this.explorers.add(new MethodParamExplorer(this, allFixes, errorBank, fixIndex));
    this.explorers.add(new ClassFieldExplorer(this, allFixes, errorBank, fixIndex));
    this.explorers.add(new MethodReturnExplorer(this, allFixes, errorBank, fixIndex));
    this.explorers.add(new BasicExplorer(this, errorBank, fixIndex));
    return allFixes;
  }

  public void start(String buildCommand, String out_dir, boolean useCache) {
    System.out.println("AutoFixer Started...");
    this.out_dir = out_dir;
    List<Fix> fixes = init(buildCommand);
    if (useCache) {
      Utility.removeCachedFixes(fixes, out_dir);
    }
    List<WorkList> workListLists = new WorkListBuilder(fixes).getWorkLists();
    try {
      for (WorkList workList : workListLists) {
        for (Fix fix : workList.getFixes()) {
          if (finishedReports.stream().anyMatch(diagnoseReport -> diagnoseReport.fix.equals(fix))) {
            continue;
          }
          List<Fix> appliedFixes = analyze(fix);
          remove(appliedFixes);
        }
      }
      deepExplorer.start(finishedReports);
    } catch (Exception e) {
      e.printStackTrace();
    }
    Utility.writeReports(finishedReports);
  }

<<<<<<< HEAD
  private void init(String buildCommand) {
    this.buildCommand = buildCommand;
    this.fixPath = out_dir + "/fixes.csv";
    this.diagnosePath = out_dir + "/diagnose.json";
    this.finishedReports = new ArrayList<>();
    AutoFixConfig.AutoFixConfigWriter config =
        new AutoFixConfig.AutoFixConfigWriter()
            .setLogError(true, true)
            .setMakeCallGraph(true)
            .setMakeFieldGraph(true)
            .setOptimized(true)
            .setMethodInheritanceTree(true)
            .setSuggest(true, false)
            .setWorkList(Collections.singleton("*"));
    buildProject(config);
    this.injector = Injector.builder().setMode(Injector.MODE.BATCH).build();
    this.methodInheritanceTree = new MethodInheritanceTree(Writer.METHOD_INFO);
    this.callUsageTracker = new CallUsageTracker(Writer.CALL_GRAPH);
    this.fieldUsageTracker = new FieldUsageTracker(Writer.FIELD_GRAPH);
    this.explorers = new ArrayList<>();
    Bank bank = new Bank();
    explorers.add(new MethodParamExplorer(this, bank));
    explorers.add(new ClassFieldExplorer(this, bank));
    explorers.add(new MethodReturnExplorer(this, bank));
    explorers.add(new BasicExplorer(this, bank));
=======
  private List<Fix> analyze(Fix fix) {
    System.out.println("Fix Type: " + fix.location);
    List<Fix> suggestedFix = new ArrayList<>();
    Report report = null;
    for (Explorer explorer : explorers) {
      if (explorer.isApplicable(fix)) {
        if (explorer.requiresInjection(fix)) {
          System.out.println("Fix requires injection");
          suggestedFix.add(fix);
          apply(suggestedFix);
        }
        report = explorer.effect(fix);
        break;
      }
    }
    Preconditions.checkNotNull(report);
    finishedReports.add(report);
    return suggestedFix;
>>>>>>> 5c458c68
  }

  public void remove(List<Fix> fixes) {
    if (fixes == null || fixes.size() == 0) {
      return;
    }
    List<Fix> toRemove =
        fixes
            .stream()
            .map(
                fix ->
                    new Fix(
                        fix.annotation,
                        fix.method,
                        fix.param,
                        fix.location,
                        fix.className,
                        fix.uri,
                        "false"))
            .collect(Collectors.toList());
    apply(toRemove);
  }

  public void apply(List<Fix> fixes) {
    if (fixes == null || fixes.size() == 0) {
      return;
<<<<<<< HEAD
    }
    injector.start(new WorkListBuilder(fixes).getWorkLists(), true);
  }

  private List<Fix> analyze(Fix fix) {
    System.out.println("Fix Type: " + fix.location);
    List<Fix> suggestedFix = new ArrayList<>();
    Report report = null;
    for (Explorer explorer : explorers) {
      if (explorer.isApplicable(fix)) {
        if (explorer.requiresInjection(fix)) {
          suggestedFix.add(fix);
          apply(suggestedFix);
        }
        report = explorer.effect(fix);
        break;
      }
    }
    Preconditions.checkNotNull(report);
    finishedReports.add(report);
    return suggestedFix;
  }

  @SuppressWarnings("ALL")
  private void prepare(String out_dir, boolean optimized) {
    try {
      System.out.println("Preparing project: with optimization flag:" + optimized);
      AutoFixConfig.AutoFixConfigWriter config =
          new AutoFixConfig.AutoFixConfigWriter()
              .setLogError(true, false)
              .setMakeCallGraph(false)
              .setMakeFieldGraph(false)
              .setOptimized(false)
              .setMethodInheritanceTree(false)
              .setSuggest(true, false)
              .setWorkList(Collections.singleton("*"));
      buildProject(config);
      if (!new File(fixPath).exists()) {
        JSONObject toDiagnose = new JSONObject();
        toDiagnose.put("fixes", new JSONArray());
        FileWriter writer = new FileWriter(diagnosePath);
        writer.write(toDiagnose.toJSONString());
        writer.flush();
        System.out.println("No new fixes from NullAway, created empty list.");
        return;
      }
      new File(diagnosePath).delete();
      convertCSVToJSON(this.fixPath, out_dir + "/fixes.json");
      System.out.println("Deleted old diagnose file.");
      System.out.println("Making new diagnose.json.");
      if (!optimized) {
        executeCommand("cp " + this.fixPath + " " + this.diagnosePath);
        convertCSVToJSON(diagnosePath, diagnosePath);
      } else {
        try {
          System.out.println("Removing already diagnosed fixes...");
          Object obj = new JSONParser().parse(new FileReader(out_dir + "/fixes.json"));
          JSONObject fixes = (JSONObject) obj;
          obj = new JSONParser().parse(new FileReader(out_dir + "/diagnosed.json"));
          JSONObject diagnosed = (JSONObject) obj;
          JSONArray fixes_array = (JSONArray) fixes.get("fixes");
          JSONArray diagnosed_array = (JSONArray) diagnosed.get("fixes");
          fixes_array.removeAll(diagnosed_array);
          JSONObject toDiagnose = new JSONObject();
          toDiagnose.put("fixes", fixes_array);
          FileWriter writer = new FileWriter(diagnosePath);
          writer.write(toDiagnose.toJSONString());
          writer.flush();
        } catch (RuntimeException exception) {
          System.out.println("Exception happened while optimizing suggested fixes.");
          System.out.println("Continuing...");
          executeCommand("cp " + fixPath + " " + diagnosePath);
        }
      }
      System.out.println("Made.");
      System.out.println("Preparation done");
    } catch (Exception e) {
      e.printStackTrace();
=======
>>>>>>> 5c458c68
    }
    injector.start(new WorkListBuilder(fixes).getWorkLists(), true);
  }

  public void buildProject(AutoFixConfig.AutoFixConfigWriter writer) {
    writer.write(out_dir + "/explorer.config");
    try {
      Utility.executeCommand(buildCommand);
    } catch (Exception e) {
      throw new RuntimeException("Could not run command: " + buildCommand);
    }
  }
}<|MERGE_RESOLUTION|>--- conflicted
+++ resolved
@@ -1,23 +1,12 @@
 package edu.ucr.cs.riple.autofixer;
 
 import com.google.common.base.Preconditions;
-<<<<<<< HEAD
-import edu.ucr.cs.riple.autofixer.errors.Bank;
-=======
->>>>>>> 5c458c68
 import edu.ucr.cs.riple.autofixer.explorers.BasicExplorer;
 import edu.ucr.cs.riple.autofixer.explorers.ClassFieldExplorer;
 import edu.ucr.cs.riple.autofixer.explorers.DeepExplorer;
 import edu.ucr.cs.riple.autofixer.explorers.Explorer;
 import edu.ucr.cs.riple.autofixer.explorers.MethodParamExplorer;
 import edu.ucr.cs.riple.autofixer.explorers.MethodReturnExplorer;
-<<<<<<< HEAD
-import edu.ucr.cs.riple.autofixer.metadata.CallUsageTracker;
-import edu.ucr.cs.riple.autofixer.metadata.FieldUsageTracker;
-import edu.ucr.cs.riple.autofixer.metadata.MethodInheritanceTree;
-import edu.ucr.cs.riple.autofixer.nullaway.AutoFixConfig;
-import edu.ucr.cs.riple.autofixer.nullaway.Writer;
-=======
 import edu.ucr.cs.riple.autofixer.metadata.index.Bank;
 import edu.ucr.cs.riple.autofixer.metadata.index.Error;
 import edu.ucr.cs.riple.autofixer.metadata.index.FixEntity;
@@ -27,7 +16,6 @@
 import edu.ucr.cs.riple.autofixer.nullaway.AutoFixConfig;
 import edu.ucr.cs.riple.autofixer.nullaway.Writer;
 import edu.ucr.cs.riple.autofixer.util.Utility;
->>>>>>> 5c458c68
 import edu.ucr.cs.riple.injector.Fix;
 import edu.ucr.cs.riple.injector.Injector;
 import edu.ucr.cs.riple.injector.WorkList;
@@ -107,54 +95,6 @@
     Utility.writeReports(finishedReports);
   }
 
-<<<<<<< HEAD
-  private void init(String buildCommand) {
-    this.buildCommand = buildCommand;
-    this.fixPath = out_dir + "/fixes.csv";
-    this.diagnosePath = out_dir + "/diagnose.json";
-    this.finishedReports = new ArrayList<>();
-    AutoFixConfig.AutoFixConfigWriter config =
-        new AutoFixConfig.AutoFixConfigWriter()
-            .setLogError(true, true)
-            .setMakeCallGraph(true)
-            .setMakeFieldGraph(true)
-            .setOptimized(true)
-            .setMethodInheritanceTree(true)
-            .setSuggest(true, false)
-            .setWorkList(Collections.singleton("*"));
-    buildProject(config);
-    this.injector = Injector.builder().setMode(Injector.MODE.BATCH).build();
-    this.methodInheritanceTree = new MethodInheritanceTree(Writer.METHOD_INFO);
-    this.callUsageTracker = new CallUsageTracker(Writer.CALL_GRAPH);
-    this.fieldUsageTracker = new FieldUsageTracker(Writer.FIELD_GRAPH);
-    this.explorers = new ArrayList<>();
-    Bank bank = new Bank();
-    explorers.add(new MethodParamExplorer(this, bank));
-    explorers.add(new ClassFieldExplorer(this, bank));
-    explorers.add(new MethodReturnExplorer(this, bank));
-    explorers.add(new BasicExplorer(this, bank));
-=======
-  private List<Fix> analyze(Fix fix) {
-    System.out.println("Fix Type: " + fix.location);
-    List<Fix> suggestedFix = new ArrayList<>();
-    Report report = null;
-    for (Explorer explorer : explorers) {
-      if (explorer.isApplicable(fix)) {
-        if (explorer.requiresInjection(fix)) {
-          System.out.println("Fix requires injection");
-          suggestedFix.add(fix);
-          apply(suggestedFix);
-        }
-        report = explorer.effect(fix);
-        break;
-      }
-    }
-    Preconditions.checkNotNull(report);
-    finishedReports.add(report);
-    return suggestedFix;
->>>>>>> 5c458c68
-  }
-
   public void remove(List<Fix> fixes) {
     if (fixes == null || fixes.size() == 0) {
       return;
@@ -179,7 +119,6 @@
   public void apply(List<Fix> fixes) {
     if (fixes == null || fixes.size() == 0) {
       return;
-<<<<<<< HEAD
     }
     injector.start(new WorkListBuilder(fixes).getWorkLists(), true);
   }
@@ -203,67 +142,6 @@
     return suggestedFix;
   }
 
-  @SuppressWarnings("ALL")
-  private void prepare(String out_dir, boolean optimized) {
-    try {
-      System.out.println("Preparing project: with optimization flag:" + optimized);
-      AutoFixConfig.AutoFixConfigWriter config =
-          new AutoFixConfig.AutoFixConfigWriter()
-              .setLogError(true, false)
-              .setMakeCallGraph(false)
-              .setMakeFieldGraph(false)
-              .setOptimized(false)
-              .setMethodInheritanceTree(false)
-              .setSuggest(true, false)
-              .setWorkList(Collections.singleton("*"));
-      buildProject(config);
-      if (!new File(fixPath).exists()) {
-        JSONObject toDiagnose = new JSONObject();
-        toDiagnose.put("fixes", new JSONArray());
-        FileWriter writer = new FileWriter(diagnosePath);
-        writer.write(toDiagnose.toJSONString());
-        writer.flush();
-        System.out.println("No new fixes from NullAway, created empty list.");
-        return;
-      }
-      new File(diagnosePath).delete();
-      convertCSVToJSON(this.fixPath, out_dir + "/fixes.json");
-      System.out.println("Deleted old diagnose file.");
-      System.out.println("Making new diagnose.json.");
-      if (!optimized) {
-        executeCommand("cp " + this.fixPath + " " + this.diagnosePath);
-        convertCSVToJSON(diagnosePath, diagnosePath);
-      } else {
-        try {
-          System.out.println("Removing already diagnosed fixes...");
-          Object obj = new JSONParser().parse(new FileReader(out_dir + "/fixes.json"));
-          JSONObject fixes = (JSONObject) obj;
-          obj = new JSONParser().parse(new FileReader(out_dir + "/diagnosed.json"));
-          JSONObject diagnosed = (JSONObject) obj;
-          JSONArray fixes_array = (JSONArray) fixes.get("fixes");
-          JSONArray diagnosed_array = (JSONArray) diagnosed.get("fixes");
-          fixes_array.removeAll(diagnosed_array);
-          JSONObject toDiagnose = new JSONObject();
-          toDiagnose.put("fixes", fixes_array);
-          FileWriter writer = new FileWriter(diagnosePath);
-          writer.write(toDiagnose.toJSONString());
-          writer.flush();
-        } catch (RuntimeException exception) {
-          System.out.println("Exception happened while optimizing suggested fixes.");
-          System.out.println("Continuing...");
-          executeCommand("cp " + fixPath + " " + diagnosePath);
-        }
-      }
-      System.out.println("Made.");
-      System.out.println("Preparation done");
-    } catch (Exception e) {
-      e.printStackTrace();
-=======
->>>>>>> 5c458c68
-    }
-    injector.start(new WorkListBuilder(fixes).getWorkLists(), true);
-  }
-
   public void buildProject(AutoFixConfig.AutoFixConfigWriter writer) {
     writer.write(out_dir + "/explorer.config");
     try {
