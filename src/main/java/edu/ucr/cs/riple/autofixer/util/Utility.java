--- conflicted
+++ resolved
@@ -163,24 +163,14 @@
     try {
       System.out.println("Reading cached fixes reports");
       JSONObject cachedObjects =
-<<<<<<< HEAD
           (JSONObject) new JSONParser().parse(new FileReader(out_dir + "/reports.json"));
-      JSONArray cachedJson = (JSONArray) cachedObjects.get("fixes");
-      List<Report> cached = new ArrayList<>();
-      for (Object o : cachedJson) {
-        JSONObject reportJson = (JSONObject) o;
-        int effect = Integer.parseInt(reportJson.get("effect").toString());
-        if (effect < 1) {
-=======
-              (JSONObject) new JSONParser().parse(new FileReader(out_dir + "/reports.json"));
       JSONArray cachedJson = (JSONArray) cachedObjects.get("reports");
       System.out.println("Found " + cachedJson.size() + " number of reports");
       List<Report> cached = new ArrayList<>();
       for (Object o : cachedJson) {
         JSONObject reportJson = (JSONObject) o;
         int effect = Integer.parseInt(reportJson.get("jump").toString());
-        if(effect > 2){
->>>>>>> 766eda38
+        if (effect > 2) {
           cached.add(new Report(Fix.createFromJson(reportJson), effect));
         }
       }
